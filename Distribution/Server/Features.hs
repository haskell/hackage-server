--- conflicted
+++ resolved
@@ -46,11 +46,8 @@
 import Distribution.Server.Features.HoogleData          (initHoogleDataFeature)
 import Distribution.Server.Features.Votes               (initVotesFeature)
 import Distribution.Server.Features.Sitemap             (initSitemapFeature)
-<<<<<<< HEAD
 import Distribution.Server.Features.UserNotify          (initUserNotifyFeature)
-=======
 import Distribution.Server.Features.PackageFeed         (initPackageFeedFeature)
->>>>>>> 4d941f60
 #endif
 import Distribution.Server.Features.ServerIntrospect (serverIntrospectFeature)
 
@@ -154,13 +151,10 @@
                                initAdminLogFeature env
     mkSitemapFeature        <- logStartup "sitemap" $
                                initSitemapFeature env
-<<<<<<< HEAD
     mkUserNotifyFeature     <- logStartup "user notify" $
                                initUserNotifyFeature env
-=======
     mkPackageFeedFeature    <- logStartup "package feed" $
                                initPackageFeedFeature env
->>>>>>> 4d941f60
 #endif
 
     loginfo verbosity "Initialising features, part 2"
@@ -329,19 +323,17 @@
                         documentationCoreFeature
                         tagsFeature
 
-<<<<<<< HEAD
     userNotifyFeature <- mkUserNotifyFeature
                            usersFeature
                            coreFeature
                            uploadFeature
                            adminLogFeature
                            userDetailsFeature
-=======
+
     packageFeedFeature <- mkPackageFeedFeature
                             coreFeature
                             usersFeature
                             tarIndexCacheFeature
->>>>>>> 4d941f60
 
 #endif
 
@@ -382,11 +374,8 @@
          , getFeatureInterface votesFeature
          , getFeatureInterface adminLogFeature
          , getFeatureInterface siteMapFeature
-<<<<<<< HEAD
          , getFeatureInterface userNotifyFeature
-=======
          , getFeatureInterface packageFeedFeature
->>>>>>> 4d941f60
 #endif
          , staticFilesFeature
          , serverIntrospectFeature allFeatures
