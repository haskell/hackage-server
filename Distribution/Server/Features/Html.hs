--- conflicted
+++ resolved
@@ -183,8 +183,6 @@
         prodAsyncCache mainCache  "item update"
         prodAsyncCache namesCache "item update"
       registerHook packageChangeHook $ \_ -> do
-        prodAsyncCache mainCache  "package change"
-        prodAsyncCache namesCache "package change"
 
       return feature
 
@@ -1823,50 +1821,4 @@
         group <- getGroup dpath
         groupDeleteUser group dpath
         goToList dpath
-<<<<<<< HEAD
-    goToList dpath = seeOther (renderResource' (groupResource r) dpath) (toResponse ())
-=======
-    goToList dpath = seeOther (renderResource' (groupResource r) dpath) (toResponse ())
-
-{-------------------------------------------------------------------------------
-  Util
--------------------------------------------------------------------------------}
-
-htmlUtilities :: CoreFeature -> TagsFeature -> HtmlUtilities
-htmlUtilities CoreFeature{coreResource}
-              TagsFeature{tagsResource} = HtmlUtilities{..}
-  where
-    packageLink :: PackageId -> Html
-    packageLink pkgid = anchor ! [href $ corePackageIdUri cores "" pkgid] << display pkgid
-
-    packageNameLink :: PackageName -> Html
-    packageNameLink pkgname = anchor ! [href $ corePackageNameUri cores "" pkgname] << display pkgname
-
-    renderItem :: PackageItem -> Html
-    renderItem item = li ! classes <<
-          [ packageNameLink pkgname
-          , toHtml $ " " ++ ptype (itemHasLibrary item) (itemNumExecutables item)
-                         ++ ": " ++ itemDesc item
-          , " (" +++ renderTags (itemTags item) +++ ")"
-          ]
-      where pkgname = itemName item
-            ptype _ 0 = "library"
-            ptype lib num = (if lib then "library and " else "")
-                         ++ (case num of 1 -> "program"; _ -> "programs")
-            classes = case classList of [] -> []; _ -> [theclass $ unwords classList]
-            classList = (case itemDeprecated item of Nothing -> []; _ -> ["deprecated"])
-
-    renderTags :: Set Tag -> [Html]
-    renderTags tags = intersperse (toHtml ", ")
-        (map (\tg -> anchor ! [href $ tagUri tagsResource "" tg] << display tg)
-          $ Set.toList tags)
-
-    cores = coreResource
-
-data HtmlUtilities = HtmlUtilities {
-    packageLink :: PackageId -> Html
-  , packageNameLink :: PackageName -> Html
-  , renderItem :: PackageItem -> Html
-  , renderTags :: Set Tag -> [Html]
-  }
->>>>>>> 9a051d27
+    goToList dpath = seeOther (renderResource' (groupResource r) dpath) (toResponse ())