{-# LANGUAGE RankNTypes, NamedFieldPuns, RecordWildCards, RecursiveDo #-}
module Distribution.Server.Features.Core (
    CoreFeature(..),
    CoreResource(..),
    initCoreFeature,

    -- * Change events
    PackageChange(..),
    isPackageChangeAny,
    isPackageAdd,
    isPackageDelete,
    isPackageIndexChange,

    -- * Misc other utils
    packageExists,
    packageIdExists,
  ) where

-- stdlib
import Data.Aeson (Value(..))
import Data.ByteString.Lazy (ByteString)
import Data.Maybe (isNothing)
import Data.Time.Clock (UTCTime, getCurrentTime)
import Data.Time.Format (formatTime)
import Data.Time.Locale.Compat (defaultTimeLocale)
import qualified Codec.Compression.GZip as GZip
import qualified Data.Foldable          as Foldable
import qualified Data.HashMap.Strict    as HashMap
import qualified Data.Text              as Text
import qualified Data.Vector            as Vec

-- hackage
import Distribution.Server.Features.Core.Backup
import Distribution.Server.Features.Core.State
import Distribution.Server.Features.Security.Migration
import Distribution.Server.Features.Users
<<<<<<< HEAD
import qualified Distribution.Server.Users.Users as Users

import qualified Distribution.Server.Packages.Render as Render
=======
import Distribution.Server.Framework
import Distribution.Server.Packages.Index (TarIndexEntry(..))
import Distribution.Server.Packages.PackageIndex (PackageIndex)
>>>>>>> 9a051d27
import Distribution.Server.Packages.Types
import Distribution.Server.Users.Types (UserId, userName)
import Distribution.Server.Users.Users (userIdToName, lookupUserId)
import qualified Distribution.Server.Framework.BlobStorage          as BlobStorage
import qualified Distribution.Server.Framework.ResponseContentTypes as Resource
<<<<<<< HEAD
import qualified Distribution.Server.Packages.PackageIndex as PackageIndex
import Distribution.Server.Packages.PackageIndex (PackageIndex)
import qualified Distribution.Server.Framework.BlobStorage as BlobStorage

import Data.Time.Clock (UTCTime, getCurrentTime)
import Data.Time.Format (formatTime)
import Data.Time.Locale.Compat (defaultTimeLocale)
import Data.Map (Map)
import qualified Data.Map as Map
import Data.Maybe (maybeToList)
import Data.ByteString.Lazy (ByteString)
import qualified Data.ByteString.Lazy as BS
=======
import qualified Distribution.Server.Packages.Index                 as Packages.Index
import qualified Distribution.Server.Packages.PackageIndex          as PackageIndex
>>>>>>> 9a051d27

-- Cabal
import Distribution.Text (display)
import Distribution.Package
import Distribution.Version (Version(..))

<<<<<<< HEAD
import Data.Aeson ((.=), Value(..), ToJSON(..), object)
import qualified Data.HashMap.Strict as HashMap
import qualified Data.Vector         as Vec
import qualified Data.Text           as Text

=======
>>>>>>> 9a051d27
-- | The core feature, responsible for the main package index and all access
-- and modifications of it.
--
-- All packages must have a Cabal file, uploader, and upload time, and may have
-- a source tarball.
data CoreFeature = CoreFeature {
    -- | The core `HackageFeature`.
    coreFeatureInterface :: HackageFeature,

    -- | Core package resources and combinators.
    coreResource :: CoreResource,

    -- Queries
    -- | Retrieves the entire main package index.
    queryGetPackageIndex :: forall m. MonadIO m => m (PackageIndex PkgInfo),

    -- | Retrieve the raw tarball info
    queryGetIndexTarballInfo :: MonadIO m => m IndexTarballInfo,

    -- Update transactions
    -- | Adds a version of a package which did not previously exist in the
    -- index. This requires a Cabal file and context, and optionally a
    -- reference to a tarball blob, and does not do any consistency checking
    -- of these.
    --
    -- If a package was able to be newly added, runs a `PackageChangeAdd` hook
    -- when done and returns True.
    updateAddPackage         :: forall m. MonadIO m => PackageId ->
                                CabalFileText -> UploadInfo ->
                                Maybe PkgTarball -> m Bool,
    -- | Deletes a version of an existing package, deleting the package if it
    -- was the last version.
    --
    -- If a package was found and deleted, runs a `PackageChangeDelete` hook
    -- when done and returns True.
    updateDeletePackage      :: forall m. MonadIO m => PackageId -> m Bool,

    -- | Adds a new Cabal file for this package version, creating it if
    -- necessary. Previous Cabal files are kept around.
    --
    -- Runs either a `PackageChangeAdd` or `PackageChangeInfo` hook, depending
    -- on whether a package with the given version already existed.
    updateAddPackageRevision :: forall m. MonadIO m => PackageId ->
                                CabalFileText -> UploadInfo -> m (),
    -- | Sets the source tarball for an existing package version. References to
    -- previous tarballs, if any, are kept around.
    --
    -- If this package was found, runs a `PackageChangeInfo` hook when done and
    -- returns True.
    updateAddPackageTarball  :: forall m. MonadIO m => PackageId ->
                                PkgTarball -> UploadInfo -> m Bool,
    -- | Sets the uploader of an existing package version.
    --
    -- If this package was found, runs a `PackageChangeInfo` hook when done and
    -- returns True.
    updateSetPackageUploader :: forall m. MonadIO m => PackageId -> UserId -> m Bool,
    -- | Sets the upload time of an existing package version.
    --
    -- If this package was found, runs a `PackageChangeInfo` hook when done and
    -- returns True.
    updateSetPackageUploadTime :: forall m. MonadIO m => PackageId -> UTCTime -> m Bool,

    -- | Set an entry in the 00-index.tar file.
    --
    -- The 00-index.tar file contains all the package entries, but it is an
    -- extensible format and we can add more stuff. E.g. version preferences
    -- or crypto signatures. This requires a file name, file contents, and
    -- modification time for the tar entry.
    --
    -- This runs a `PackageChangeIndexExtra` hook when done.
    updateArchiveIndexEntry :: forall m. MonadIO m => FilePath -> ByteString -> UTCTime -> m (),

    -- | Notification of package or index changes.
    packageChangeHook :: Hook PackageChange (),

    -- | Additional entries to be added before the index is updated/prodded
    --
    -- NOTE: Unlike a call to 'updateArchiveIndexEntry', this does NOT call
    -- any additional hooks.
    preIndexUpdateHook :: Hook PackageChange [TarIndexEntry],

    -- | Notification of tarball downloads.
    packageDownloadHook :: Hook PackageId (),

    -- | Notification that the index was updated
    -- The hook will be called when the index cache was actually updated.
    indexUpdatedHook :: Hook IndexTarballInfo ()
}

instance IsHackageFeature CoreFeature where
    getFeatureInterface = coreFeatureInterface

-- | This is designed so that you can pattern match on just the kinds of
-- events you are interested in.
data PackageChange
    -- | A package was newly added with this `PkgInfo`.
    = PackageChangeAdd    PkgInfo
    -- | A package was deleted, and this `PkgInfo` is no longer accessible in
    -- the package index.
    | PackageChangeDelete PkgInfo
    -- | A package was updated from the first `PkgInfo` to the second.
    | PackageChangeInfo   PkgInfo PkgInfo
    -- | A file has changed in the package index tar not covered by any of the
    -- other change types.
    | PackageChangeIndexExtra String ByteString UTCTime

-- | A predicate to use with `packageChangeHook` and `registerHookJust` for
-- keeping other features synchronized with the main package index.
--
-- This indicates an update for a given `PackageId`, and the new `PkgInfo` if
-- a new one has been added (`Nothing` in the case of deletion).
isPackageChangeAny :: PackageChange -> Maybe (PackageId, Maybe PkgInfo)
isPackageChangeAny (PackageChangeAdd        pkginfo) = Just (packageId pkginfo, Just pkginfo)
isPackageChangeAny (PackageChangeDelete     pkginfo) = Just (packageId pkginfo, Nothing)
isPackageChangeAny (PackageChangeInfo     _ pkginfo) = Just (packageId pkginfo, Just pkginfo)
isPackageChangeAny  PackageChangeIndexExtra {}       = Nothing

-- | A predicate to use with `packageChangeHook` and `registerHookJust` for
-- newly added packages.
isPackageAdd :: PackageChange -> Maybe PkgInfo
isPackageAdd (PackageChangeAdd pkginfo) = Just pkginfo
isPackageAdd _                          = Nothing

-- | A predicate to use with `packageChangeHook` and `registerHookJust` for
-- deleted packages.
isPackageDelete :: PackageChange -> Maybe PkgInfo
isPackageDelete (PackageChangeDelete pkginfo) = Just pkginfo
isPackageDelete _                             = Nothing

-- | A predicate to use with `packageChangeHook` and `registerHookJust` for
-- any kind of change to packages or extras.
isPackageIndexChange ::  PackageChange -> Maybe PackageChange
isPackageIndexChange = Just

{-
-- Other examples we may want later...
isPackageAddVersion                :: Maybe PackageId,
isPackageDeleteVersion             :: Maybe PackageId,
isPackageChangeCabalFile           :: Maybe (PackageId, CabalFileText),
isPackageChangeCabalFileUploadInfo :: Maybe (PackageId, UploadInfo),
isPackageChangeTarball             :: Maybe (PackageId, PkgTarball),
isPackageIndexExtraChange          :: Maybe (String, ByteString, UTCTime)
-}

data CoreResource = CoreResource {
    -- | The collection all packages.
    corePackagesPage    :: Resource,
    -- | An individual package.
    corePackagePage     :: Resource,
    -- | A Cabal file for a package version.
    coreCabalFile       :: Resource,
    -- | A tarball for a package version.
    corePackageTarball  :: Resource,

    -- Rendering resources.
    -- | URI for `corePackagesPage`, given a format (blank for none).
    indexPackageUri    :: String -> String,
    -- | URI for `corePackagePage`, given a format and `PackageId`.
    corePackageIdUri   :: String -> PackageId -> String,
    -- | URI for `corePackagePage`, given a format and `PackageName`.
    corePackageNameUri :: String -> PackageName -> String,
    -- | URI for `coreCabalFile`, given a PackageId.
    coreCabalUri       :: PackageId -> String,
    -- | URI for `corePackageTarball`, given a PackageId.
    coreTarballUri     :: PackageId -> String,

    -- | Find a PackageId or PackageName inside a path.
    packageInPath :: forall m a. (MonadPlus m, FromReqURI a) => DynamicPath -> m a,

    -- | Find a tarball's PackageId from inside a path, doing some checking
    -- for consistency between the package and tarball.
    --
    -- TODO: This is a rather ad-hoc function. Do we really need it?
    packageTarballInPath :: forall m. MonadPlus m => DynamicPath -> m PackageId,

    -- | Check that a particular version of a package exists (guard fails if
    -- version is empty)
    guardValidPackageId   :: PackageId   -> ServerPartE (),
    -- | Check that a package exists.
    guardValidPackageName :: PackageName -> ServerPartE (),

    -- | Find a package in the package DB, failing if not found. This uses the
    -- highest version number of a package.
    --
    -- In the presence of deprecation or preferred versions,
    -- `withPackagePreferred` should generally be used instead for user-facing
    -- version resolution.
    lookupPackageName :: PackageName -> ServerPartE [PkgInfo],
    -- | Find a package version in the package DB, failing if not found. Behaves
    -- like `lookupPackageName` if the version is empty.
    lookupPackageId   :: PackageId   -> ServerPartE PkgInfo
}

initCoreFeature :: ServerEnv -> IO (UserFeature -> IO CoreFeature)
initCoreFeature env@ServerEnv{serverStateDir, serverCacheDelay,
                              serverVerbosity = verbosity} = do
    -- Canonical state
    packagesState <- packagesStateComponent verbosity False serverStateDir

    -- Hooks
    packageChangeHook   <- newHook
    preIndexUpdateHook  <- newHook
    packageDownloadHook <- newHook

    return $ \users -> do

      -- One-off complex migration
      --
      -- As part of the support for TUF we made two changes to the state:
      --
      -- * We made the index append-only, and added a package update log
      --   to support this.
      -- * We changed the PkgTarball data structure to contain BlobInfo rather
      --   rather than BlobId; that is, we additionally record the length and
      --   SHA256 hash for all blobs.
      --
      -- Additionally, we now need `targets.json` files for all versions of all
      -- packages. For new packages we add these when the package is uploaded,
      -- but for previously uploaded packages we need to add them.
      --
      -- Migrating the package tarball info and introducing metadata for
      -- pre-existing packages requires a full search through the package DB.
      -- Fortunately, since all these changes were introduced at the same time,
      -- we can use the check for the existence of the update log to see if we
      -- need any other kind of migration.

      migrateUpdateLog <- (isNothing . packageUpdateLog) <$>
                             queryState packagesState GetPackagesState
      when migrateUpdateLog $ do
        -- Migrate PackagesState (introduce package update log)
        logTiming verbosity "migrating package update log" $ do
          userdb <- queryGetUserDb users
          updateState packagesState (MigrateAddUpdateLog userdb)

        -- Migrate PkgTarball
        logTiming verbosity "migrating PkgTarball" $
          migratePkgTarball_v1_to_v2 env packagesState

        -- Create a checkpoint
        --
        -- Creating a checkpoint after the migration is important for two
        -- reasons: one, the migration is expensive and we don't want to  repeat
        -- it. But there is a second, more important reason. Until we have
        -- migrated we do not have a package log. This means that if we have a
        -- DB with no checkpoints at all but some old style (pre introduction of
        -- the package log) transactions as well as some new style transactions
        -- (post introduction of the package log), those new transactions will
        -- not be updating the package log. Since migration does not happen
        -- until _after_ replaying all those transactions, this means we would
        -- reconstruct the package log rather than use the package log as it was
        -- constructed in the first place, and we might potentially lose
        -- information.
        createCheckpoint (stateHandle packagesState)

      rec let (feature, getIndexTarball)
                = coreFeature env users
                              packagesState indexTar
                              packageChangeHook
                              preIndexUpdateHook
                              packageDownloadHook

          -- Caches
          -- The index.tar.gz file
          indexTar <- newAsyncCacheNF getIndexTarball
                        defaultAsyncCachePolicy {
                          asyncCacheName = "index tarball",
                          asyncCacheUpdateDelay  = serverCacheDelay,
                          asyncCacheSyncInit     = False,
                          asyncCacheLogVerbosity = verbosity
                        }

      registerHookJust packageChangeHook isPackageIndexChange $ \packageChange -> do
        additionalEntries <- concat <$> runHook preIndexUpdateHook packageChange
        forM_ additionalEntries $ updateState packagesState . AddOtherIndexEntry
        prodAsyncCache indexTar "package change"

      return feature

packagesStateComponent :: Verbosity -> Bool -> FilePath -> IO (StateComponent AcidState PackagesState)
packagesStateComponent verbosity freshDB stateDir = do
  let stateFile = stateDir </> "db" </> "PackagesState"
  st <- logTiming verbosity "Loaded PackagesState" $
          openLocalStateFrom stateFile (initialPackagesState freshDB)
  return StateComponent {
       stateDesc    = "Main package database"
     , stateHandle  = st
     , getState     = query st GetPackagesState
     , putState     = update st . ReplacePackagesState
     , backupState  = \_ -> indexToAllVersions
     , restoreState = packagesBackup
     , resetState   = packagesStateComponent verbosity True
     }

coreFeature :: ServerEnv
            -> UserFeature
            -> StateComponent AcidState PackagesState
            -> AsyncCache IndexTarballInfo
            -> Hook PackageChange ()
            -> Hook PackageChange [TarIndexEntry]
            -> Hook PackageId ()
            -> ( CoreFeature
               , IO IndexTarballInfo )

coreFeature ServerEnv{serverBlobStore = store} UserFeature{..}
            packagesState cacheIndexTarball
            packageChangeHook
            preIndexUpdateHook
            packageDownloadHook
  = (CoreFeature{..}, getIndexTarball)
  where
    coreFeatureInterface = (emptyHackageFeature "core") {
        featureDesc = "Core functionality"
      , featureResources = [
            coreLegacyIndexTarballTarGz
          , coreIncremIndexTarballTarGz
          , coreIncremIndexTarballTar
          , corePackagesPage
          , corePackagePage
          , corePackageRedirect
          , corePackageTarball
          , coreCabalFile
          , coreCabalFileRevs
          , coreCabalFileRev
          ]
      , featureState    = [abstractAcidStateComponent packagesState]
      , featureCaches   = [
            CacheComponent {
              cacheDesc       = "main package index tarball",
              getCacheMemSize = memSize <$> readAsyncCache cacheIndexTarball
            }
          ]
      , featurePostInit = syncAsyncCache cacheIndexTarball
      }

    -- the rudimentary HTML resources are for when we don't want an additional HTML feature
    coreResource = CoreResource {..}
    coreLegacyIndexTarballTarGz = (resourceAt "/packages/index.tar.gz") {
        resourceDesc = [(GET, "tarball of package descriptions (legacy format, not incremental)")]
      , resourceGet  = [("tarball", serveLegacyPackagesIndexTarGz)]
      }
    coreIncremIndexTarballTarGz = (resourceAt "/01-index.tar.gz") {
        resourceDesc = [(GET, "tarball of package descriptions (incremental, compressed)")]
      , resourceGet  = [("tarball", serveIncremPackagesIndexTarGz)]
      }
    coreIncremIndexTarballTar = (resourceAt "/01-index.tar") {
        resourceDesc = [(GET, "tarball of package descriptions (incremental, uncompressed)")]
      , resourceGet  = [("tarball", serveIncremPackagesIndexTar)]
      }
    corePackagesPage = (resourceAt "/packages/.:format") {
        resourceDesc = [(GET, "List of all packages")]
      , resourceGet  = [("json", servePackageList)]
      }
    corePackagePage = (resourceAt "/package/:package.:format") {
        resourceDesc = [(GET, "Package description")]
      , resourceGet  = [("json", servePackageOverview)]
      }
    corePackageRedirect = (resourceAt "/package/") {
        resourceDesc = [(GET,  "Redirect to /packages/")]
      , resourceGet  = [("", \_ -> seeOther "/packages/" $ toResponse ())]
      }
    corePackageTarball = (resourceAt "/package/:package/:tarball.tar.gz") {
        resourceDesc = [(GET, "Get package tarball")]
      , resourceGet  = [("tarball", servePackageTarball)]
      }
    coreCabalFile = (resourceAt "/package/:package/:cabal.cabal") {
        resourceDesc = [(GET, "Get package .cabal file")]
      , resourceGet  = [("cabal", serveCabalFile)]
      }
    coreCabalFileRevs = (resourceAt "/package/:package/revisions/.:format") {
        resourceDesc = [(GET, "List all package .cabal file revisions")]
      , resourceGet  = [("json", serveCabalFileRevisionsList)]
      }
    coreCabalFileRev = (resourceAt "/package/:package/revision/:revision.:format") {
        resourceDesc = [(GET, "Get package .cabal file revision")]
      , resourceGet  = [("cabal", serveCabalFileRevision)]
      }
    indexPackageUri = \format ->
      renderResource corePackagesPage [format]
    corePackageIdUri  = \format pkgid ->
      renderResource corePackagePage [display pkgid, format]
    corePackageNameUri = \format pkgname ->
      renderResource corePackagePage [display pkgname, format]
    coreCabalUri    = \pkgid ->
      renderResource coreCabalFile [display pkgid, display (packageName pkgid)]
    coreTarballUri  = \pkgid ->
      renderResource corePackageTarball [display pkgid, display pkgid]

    packageInPath dpath = maybe mzero return (lookup "package" dpath >>= fromReqURI)

    packageTarballInPath dpath = do
      PackageIdentifier name version <- packageInPath dpath
      case lookup "tarball" dpath >>= fromReqURI of
        Nothing -> mzero
        Just pkgid@(PackageIdentifier name' version') -> do
          -- rules:
          -- * the package name and tarball name must be the same
          -- * the tarball must specify a version
          -- * the package must either have no version or the same version as the tarball
          guard $ name == name' && version' /= Version [] [] && (version == version' || version == Version [] [])
          return pkgid

    guardValidPackageId pkgid = do
      guard (pkgVersion pkgid /= Version [] [])
      void $ lookupPackageId pkgid

    guardValidPackageName pkgname =
      void $ lookupPackageName pkgname

    -- Queries
    --
    queryGetPackageIndex :: MonadIO m => m (PackageIndex PkgInfo)
    queryGetPackageIndex = return . packageIndex =<< queryState packagesState GetPackagesState

    queryGetIndexTarballInfo :: MonadIO m => m IndexTarballInfo
    queryGetIndexTarballInfo = readAsyncCache cacheIndexTarball

    -- Hooks
    indexUpdatedHook :: Hook IndexTarballInfo ()
    indexUpdatedHook = asyncCacheUpdatedHook cacheIndexTarball

    -- Update transactions
    --
    updateAddPackage :: MonadIO m => PackageId
                     -> CabalFileText -> UploadInfo
                     -> Maybe PkgTarball -> m Bool
    updateAddPackage pkgid cabalFile uploadinfo@(_, uid) mtarball = do
      usersdb <- queryGetUserDb
      let Just userInfo = lookupUserId uid usersdb
      mpkginfo <- updateState packagesState $
        AddPackage2
          pkgid
          cabalFile
          uploadinfo
          (userName userInfo)
          mtarball
      case mpkginfo of
        Nothing -> return False
        Just pkginfo -> do
          runHook_ packageChangeHook (PackageChangeAdd pkginfo)
          return True

    updateDeletePackage :: MonadIO m => PackageId -> m Bool
    updateDeletePackage pkgid = do
      mpkginfo <- updateState packagesState (DeletePackage pkgid)
      case mpkginfo of
        Nothing -> return False
        Just pkginfo -> do
          runHook_ packageChangeHook (PackageChangeDelete pkginfo)
          return True

    updateAddPackageRevision :: MonadIO m => PackageId -> CabalFileText -> UploadInfo -> m ()
    updateAddPackageRevision pkgid cabalfile uploadinfo@(_, uid) = do
      usersdb <- queryGetUserDb
      let Just userInfo = lookupUserId uid usersdb
      (moldpkginfo, newpkginfo) <- updateState packagesState $
        AddPackageRevision2
          pkgid
          cabalfile
          uploadinfo
          (userName userInfo)
      case moldpkginfo of
        Nothing ->
          runHook_ packageChangeHook  (PackageChangeAdd newpkginfo)
        Just oldpkginfo ->
          runHook_ packageChangeHook  (PackageChangeInfo oldpkginfo newpkginfo)

    updateAddPackageTarball :: MonadIO m => PackageId -> PkgTarball -> UploadInfo -> m Bool
    updateAddPackageTarball pkgid tarball uploadinfo = do
      mpkginfo <- updateState packagesState (AddPackageTarball pkgid tarball uploadinfo)
      case mpkginfo of
        Nothing -> return False
        Just (oldpkginfo, newpkginfo) -> do
          runHook_ packageChangeHook  (PackageChangeInfo oldpkginfo newpkginfo)
          return True

    updateSetPackageUploader pkgid userid = do
      mpkginfo <- updateState packagesState (SetPackageUploader pkgid userid)
      case mpkginfo of
        Nothing -> return False
        Just (oldpkginfo, newpkginfo) -> do
          runHook_ packageChangeHook  (PackageChangeInfo oldpkginfo newpkginfo)
          return True

    updateSetPackageUploadTime pkgid time = do
      mpkginfo <- updateState packagesState (SetPackageUploadTime pkgid time)
      case mpkginfo of
        Nothing -> return False
        Just (oldpkginfo, newpkginfo) -> do
          runHook_ packageChangeHook  (PackageChangeInfo oldpkginfo newpkginfo)
          return True

    updateArchiveIndexEntry :: MonadIO m => FilePath -> ByteString -> UTCTime -> m ()
    updateArchiveIndexEntry entryName entryData entryTime = do
      updateState packagesState $
        AddOtherIndexEntry $ ExtraEntry entryName entryData entryTime
      runHook_ packageChangeHook (PackageChangeIndexExtra entryName entryData entryTime)

    -- Cache updates
    --
    getIndexTarball :: IO IndexTarballInfo
    getIndexTarball = do
      users <- queryGetUserDb  -- note, changes here don't automatically propagate
      time  <- getCurrentTime
      PackagesState index (Just updateSeq) <- queryState packagesState GetPackagesState
      let updateLog     = Foldable.toList updateSeq
          legacyTarball = Packages.Index.writeLegacy
                            users
                            (Packages.Index.legacyExtras updateLog)
                            index
          incremTarball = Packages.Index.writeIncremental
                            index
                            updateLog
          -- We use the standard compression for the legacy tarball so that the
          -- legacy tarball is identical to what we served before the intro of
          -- the incremental tarball. For the incremental tarball however we
          -- use maximum compression; this is more important here because the
          -- ordering of the incremental tarball is less compression friendly.
          legacyTarballGz = GZip.compress
                              legacyTarball
          incremTarballGz = GZip.compressWith
                              GZip.defaultCompressParams {
                                  GZip.compressLevel = GZip.bestCompression
                                }
                              incremTarball
          -- lazy construction, since it's forced by the async cache
          resourceInfo = IndexTarballInfo {
              indexTarballLegacyGz = mkTarballCompressed   time legacyTarballGz
            , indexTarballIncremUn = mkTarballUncompressed time incremTarball
            , indexTarballIncremGz = mkTarballCompressed   time incremTarballGz
            }
      return resourceInfo

    ------------------------------------------------------------------------------
    packageError :: [MessageSpan] -> ServerPartE a
    packageError = errNotFound "Package not found"

    lookupPackageName :: PackageName -> ServerPartE [PkgInfo]
    lookupPackageName pkgname = do
      pkgsIndex <- queryGetPackageIndex
      case PackageIndex.lookupPackageName pkgsIndex pkgname of
        []   -> packageError [MText "No such package in package index"]
        pkgs -> return pkgs

    lookupPackageId :: PackageId -> ServerPartE PkgInfo
    lookupPackageId (PackageIdentifier name (Version [] [])) = do
      pkgs <- lookupPackageName name
      -- pkgs is sorted by version number and non-empty
      return (last pkgs)
    lookupPackageId pkgid = do
      pkgsIndex <- queryGetPackageIndex
      case PackageIndex.lookupPackageId pkgsIndex pkgid of
        Just pkg -> return pkg
        _ -> packageError [MText $ "No such package version for " ++ display (packageName pkgid)]

    ------------------------------------------------------------------------

    serveLegacyPackagesIndexTarGz :: DynamicPath -> ServerPartE Response
    serveLegacyPackagesIndexTarGz _ = do
      tarball <- indexTarballLegacyGz <$> readAsyncCache cacheIndexTarball
      let tarballmd5 = show $ tarGzHashMD5 tarball
      cacheControl [Public, NoTransform, maxAgeMinutes 5] (ETag tarballmd5)
      return $ toResponse tarball

    serveIncremPackagesIndexTarGz :: DynamicPath -> ServerPartE Response
    serveIncremPackagesIndexTarGz _ = do
      tarball <- indexTarballIncremGz <$> readAsyncCache cacheIndexTarball
      let tarballmd5 = show $ tarGzHashMD5 tarball
      cacheControl [Public, NoTransform, maxAgeMinutes 5] (ETag tarballmd5)
      return $ toResponse tarball

    serveIncremPackagesIndexTar :: DynamicPath -> ServerPartE Response
    serveIncremPackagesIndexTar _ = do
      tarball <- indexTarballIncremUn <$> readAsyncCache cacheIndexTarball
      let tarballmd5 = show $ tarHashMD5 tarball
      cacheControl [Public, NoTransform, maxAgeMinutes 5] (ETag tarballmd5)
      enableRange
      enableGZip' 3 -- Low compression level to save server CPU
      return $ toResponse tarball

    -- TODO: should we include more information here? description and
    -- category for instance (but they are not readily available as long
    -- as we don't keep the parsed cabal files in memory)
    servePackageList :: DynamicPath -> ServerPartE Response
    servePackageList _ = do
      pkgIndex <- queryGetPackageIndex
      let pkgs = PackageIndex.allPackagesByName pkgIndex
          list = [display . pkgName . pkgInfoId $ pkg | pkg <- map head pkgs]
      -- We construct the JSON manually so that we control what it looks like;
      -- in particular, we use objects for the packages so that we can add
      -- additional fields later without (hopefully) breaking clients
      let json = flip map list $ \str ->
            Object . HashMap.fromList $ [
                (Text.pack "packageName", String (Text.pack str))
              ]
      return . toResponse $ Array (Vec.fromList json)

    -- TODO: Most of the package information comes from custom
    --       types that have not got ToJSON instances yet, so they
    --       are currently just `show`n. Extend the ToJSON instance
    --       in Distribution.Server.Package.Render
    servePackageOverview :: DynamicPath -> ServerPartE Response
    servePackageOverview dpath = do
      pkgid@(PackageIdentifier name version) <- packageInPath dpath
      pkgIndex <- queryGetPackageIndex
      users    <- queryGetUserDb
      let versionStr p = Text.intercalate (Text.singleton '.')
                         . map (Text.pack . show)
                         . versionBranch
                         . pkgVersion
                         . pkgInfoId $ p
      let packagesJson =
           case version of
            Version [] _ ->
              object
              $ map (\p -> versionStr p .= Render.doPackageRender users p)
              $ PackageIndex.lookupPackageName pkgIndex name
            _ -> maybe (object [])
                 (toJSON . Render.doPackageRender users)
                 (PackageIndex.lookupPackageId pkgIndex pkgid)
      return . toResponse $ packagesJson

    -- result: tarball or not-found error
    servePackageTarball :: DynamicPath -> ServerPartE Response
    servePackageTarball dpath = do
      pkgid <- packageTarballInPath dpath
      guard (pkgVersion pkgid /= Version [] [])
      pkg <- lookupPackageId pkgid
      case pkgLatestTarball pkg of
        Nothing -> errNotFound "Tarball not found"
                     [MText "No tarball exists for this package version."]
        Just (tarball, (uploadtime, _uid), _revNo) -> do
          let blobId = blobInfoId $ pkgTarballGz tarball
          cacheControl [Public, NoTransform, maxAgeDays 30]
                       (BlobStorage.blobETag blobId)
          file <- liftIO $ BlobStorage.fetch store blobId
          runHook_ packageDownloadHook pkgid
          return $ toResponse $ Resource.PackageTarball file blobId uploadtime

    -- result: cabal file or not-found error
    serveCabalFile :: DynamicPath -> ServerPartE Response
    serveCabalFile dpath = do
      pkginfo <- packageInPath dpath >>= lookupPackageId
      -- check that the cabal name matches the package
      guard (lookup "cabal" dpath == Just (display $ packageName pkginfo))
      let (fileRev, (utime, _uid)) = pkgLatestRevision pkginfo
          cabalfile = Resource.CabalFile (cabalFileByteString fileRev) utime
      return $ toResponse cabalfile

    serveCabalFileRevisionsList :: DynamicPath -> ServerPartE Response
    serveCabalFileRevisionsList dpath = do
      pkginfo <- packageInPath dpath >>= lookupPackageId
      users   <- queryGetUserDb
      let revisions = pkgMetadataRevisions pkginfo
          revisionToObj rev (_, (utime, uid)) =
            let uname = userIdToName users uid in
            Object $ HashMap.fromList
              [ (Text.pack "number", Number (fromIntegral rev))
              , (Text.pack "user", String (Text.pack (display uname)))
              , (Text.pack "time", String (Text.pack (formatTime defaultTimeLocale "%c" utime)))
              ]
          revisionsJson = Array $ Vec.imap revisionToObj revisions
      return (toResponse revisionsJson)

    serveCabalFileRevision :: DynamicPath -> ServerPartE Response
    serveCabalFileRevision dpath = do
      pkginfo <- packageInPath dpath >>= lookupPackageId
      let mrev      = lookup "revision" dpath >>= fromReqURI
          revisions = pkgMetadataRevisions pkginfo
      case mrev >>= \rev -> revisions Vec.!? rev of
        Just (fileRev, (utime, _uid)) -> return $ toResponse cabalfile
          where
            cabalfile = Resource.CabalFile (cabalFileByteString fileRev) utime
        Nothing -> errNotFound "Package revision not found"
                     [MText "Cannot parse revision, or revision out of range."]

packageExists, packageIdExists :: (Package pkg, Package pkg') => PackageIndex pkg -> pkg' -> Bool
-- | Whether a package exists in the given package index.
packageExists   pkgs pkg = not . null $ PackageIndex.lookupPackageName pkgs (packageName pkg)
-- | Whether a particular package version exists in the given package index.
packageIdExists pkgs pkg = maybe False (const True) $ PackageIndex.lookupPackageId pkgs (packageId pkg)<|MERGE_RESOLUTION|>--- conflicted
+++ resolved
@@ -17,8 +17,9 @@
   ) where
 
 -- stdlib
-import Data.Aeson (Value(..))
+import Data.Aeson ((.=), Value(..), ToJSON(..), object)
 import Data.ByteString.Lazy (ByteString)
+import qualified Data.HashMap.Strict as HashMap
 import Data.Maybe (isNothing)
 import Data.Time.Clock (UTCTime, getCurrentTime)
 import Data.Time.Format (formatTime)
@@ -34,21 +35,17 @@
 import Distribution.Server.Features.Core.State
 import Distribution.Server.Features.Security.Migration
 import Distribution.Server.Features.Users
-<<<<<<< HEAD
-import qualified Distribution.Server.Users.Users as Users
 
 import qualified Distribution.Server.Packages.Render as Render
-=======
+
 import Distribution.Server.Framework
 import Distribution.Server.Packages.Index (TarIndexEntry(..))
 import Distribution.Server.Packages.PackageIndex (PackageIndex)
->>>>>>> 9a051d27
 import Distribution.Server.Packages.Types
 import Distribution.Server.Users.Types (UserId, userName)
 import Distribution.Server.Users.Users (userIdToName, lookupUserId)
 import qualified Distribution.Server.Framework.BlobStorage          as BlobStorage
 import qualified Distribution.Server.Framework.ResponseContentTypes as Resource
-<<<<<<< HEAD
 import qualified Distribution.Server.Packages.PackageIndex as PackageIndex
 import Distribution.Server.Packages.PackageIndex (PackageIndex)
 import qualified Distribution.Server.Framework.BlobStorage as BlobStorage
@@ -61,24 +58,15 @@
 import Data.Maybe (maybeToList)
 import Data.ByteString.Lazy (ByteString)
 import qualified Data.ByteString.Lazy as BS
-=======
 import qualified Distribution.Server.Packages.Index                 as Packages.Index
 import qualified Distribution.Server.Packages.PackageIndex          as PackageIndex
->>>>>>> 9a051d27
 
 -- Cabal
 import Distribution.Text (display)
 import Distribution.Package
 import Distribution.Version (Version(..))
 
-<<<<<<< HEAD
-import Data.Aeson ((.=), Value(..), ToJSON(..), object)
-import qualified Data.HashMap.Strict as HashMap
-import qualified Data.Vector         as Vec
-import qualified Data.Text           as Text
-
-=======
->>>>>>> 9a051d27
+
 -- | The core feature, responsible for the main package index and all access
 -- and modifications of it.
 --
