--- conflicted
+++ resolved
@@ -15,16 +15,11 @@
   ) where
 
 import Data.Maybe (catMaybes, isJust, maybeToList)
-<<<<<<< HEAD
 import Control.Monad (guard, mzero)
-import Control.Arrow (second)
+import Control.Arrow (second, (&&&))
 import Data.Aeson ((.=),(.:),(.:?))
 import qualified Data.Aeson as A
 import qualified Data.Aeson.Types as A
-=======
-import Control.Monad (guard)
-import Control.Arrow (second, (&&&))
->>>>>>> 9a051d27
 import Data.Char (toLower, isSpace)
 import qualified Data.Map as Map
 import qualified Data.Vector as Vec
