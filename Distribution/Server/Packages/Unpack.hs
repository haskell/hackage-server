--- conflicted
+++ resolved
@@ -317,7 +317,6 @@
               ++ "field in their .cabal file. This is only used for "
               ++ "post-release revisions."
 
-<<<<<<< HEAD
   -- Check too-short package description
 
   when (not (null (description pkgDesc)) && length (description pkgDesc) <= length (synopsis pkgDesc)) $
@@ -326,24 +325,10 @@
                 ++ "The 'description' field content is typically shown by tooling "
                 ++ "(e.g. 'cabal info', Haddock, Hackage) below the 'synopsis' which "
                 ++ "serves as a headline. "
-                ++ "Please refer to <https://www.haskell.org/"
-                ++ "cabal/users-guide/developing-packages.html#package-properties>"
+                ++ "Please refer to "
+                ++ "https://cabal.readthedocs.io/en/latest/cabal-package.html#pkg-field-description"
                 ++ " for more details."
 
-
-  -- Check reasonableness of names of exposed modules
-  let topLevel = case library pkgDesc of
-                 Nothing -> []
-                 Just l ->
-                     nub $ map head $ filter (not . null) $ map components $ exposedModules l
-      badTopLevel = topLevel \\ allocatedTopLevelNodes
-
-  unless (null badTopLevel) $
-          warn $ "Exposed modules use unallocated top-level names: " ++
-                          unwords badTopLevel
-
-=======
->>>>>>> f98ce972
 -- Monad for uploading packages:
 --      WriterT for warning messages
 --      Either for fatal errors
