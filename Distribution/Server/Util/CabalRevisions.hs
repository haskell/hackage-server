{-# LANGUAGE FlexibleContexts           #-}
{-# LANGUAGE GeneralizedNewtypeDeriving #-}
{-# LANGUAGE ScopedTypeVariables        #-}
{-# LANGUAGE TypeFamilies               #-}

-- |
-- Module      :  Distribution.Server.Util.CabalRevisions
-- Copyright   :  Duncan Coutts et al.
-- License     :  BSD3
--
-- Maintainer  :  libraries@haskell.org
-- Stability   :  provisional
-- Portability :  portable
--
-- Validation and helpers for Cabal revision handling
module Distribution.Server.Util.CabalRevisions
    ( diffCabalRevisions
    , Change(..)
    , insertRevisionField
    ) where

-- NB: This module avoids to import any hackage-server modules
import Distribution.Types.Dependency
import Distribution.Types.ExeDependency
import Distribution.Types.PkgconfigDependency
import Distribution.Types.LegacyExeDependency
import Distribution.Types.UnqualComponentName
import Distribution.Types.CondTree
import Distribution.Types.ForeignLib
import Distribution.Package
import Distribution.Text (display)
import Distribution.Version
import Distribution.Compiler (CompilerFlavor)
import Distribution.FieldGrammar (prettyFieldGrammar)
import Distribution.PackageDescription
import Distribution.PackageDescription.Parsec (parseGenericPackageDescription, runParseResult)
import Distribution.PackageDescription.FieldGrammar (sourceRepoFieldGrammar)
import Distribution.PackageDescription.Check
import Distribution.Parsec.Common (showPWarning, showPError, PWarning (..))
import Distribution.Text (Text(..))
import Distribution.Simple.LocalBuildInfo (showComponentName)
import Text.PrettyPrint as Doc
         (nest, (<+>), colon, text, ($+$), Doc, hsep, punctuate)

import Control.Applicative
import Control.Monad
import Control.Monad.Except  (ExceptT, runExceptT, throwError)
import Control.Monad.Writer (MonadWriter(..), Writer, runWriter)
import Data.Foldable (for_)
import Data.List
import Data.ByteString.Lazy (ByteString)
import qualified Data.ByteString as BS
import qualified Data.ByteString.Lazy.Char8 as LBS8
import qualified Data.Char as Char
import qualified Data.Semigroup as S
import qualified Data.Set as Set
import qualified Data.Map.Strict as Map
import Data.Foldable (foldMap)
import Data.Proxy (Proxy(Proxy))

-- | Entry point to cabal revision validator
--
-- This takes an original and a revised @.cabal@ decoded as Unicode
-- 'String' and performs validations. Returns either a validation
-- error or a list of detected changes.
diffCabalRevisions :: BS.ByteString -> BS.ByteString -> Either String [Change]
diffCabalRevisions oldVersion newRevision = runCheck $
    checkCabalFileRevision oldVersion newRevision

newtype CheckM a = CheckM { unCheckM :: ExceptT String (Writer [Change]) a }
    deriving (Functor, Applicative)

runCheck :: CheckM () -> Either String [Change]
runCheck c = case runWriter . runExceptT . unCheckM $ c of
               (Left err, _      ) -> Left err
               (Right (), changes)
                 | foldMap changeSeverity changes /= Trivial -> Right changes
                 | otherwise ->
                   Left "Only trivial changes, don't bother making this revision."

changeSeverity :: Change -> Severity
changeSeverity (Change s _ _ _) = s

instance Monad CheckM where
  return         = Control.Applicative.pure
  CheckM m >>= f = CheckM (m >>= unCheckM . f)
  fail           = CheckM . throwError

-- | If we have only 'Trivial' changes, then there is no point to make
-- a revision. In other words for changes to be accepted, there should
-- be at least one 'Normal' change.
data Severity
    = Normal
    | Trivial
  deriving (Eq, Ord, Show, Enum, Bounded)

instance S.Semigroup Severity where
    Normal  <> _ = Normal
    Trivial <> x = x

-- | "Max" monoid.
instance S.Monoid Severity where
    mempty = Trivial
    mappend = (S.<>)

data Change = Change Severity String String String -- severity, what, from, to
  deriving Show



logChange :: Change -> CheckM ()
logChange change = CheckM (tell [change])

type Check a = a -> a -> CheckM ()

checkCabalFileRevision :: Check BS.ByteString
checkCabalFileRevision old new = do
    (pkg,  warns)  <- parseCabalFile old
    (pkg', warns') <- parseCabalFile new

    let pkgid    = packageId pkg
        filename = display pkgid ++ ".cabal"

    checkGenericPackageDescription pkg pkg'
    checkParserWarnings filename warns warns'
    checkPackageChecks  pkg   pkg'

  where
    parseCabalFile fileContent =
      case runParseResult $ parseGenericPackageDescription fileContent of
        (warnings,  Right pkg) -> return (pkg, warnings)
        (_warnings, Left (_mver, errs)) -> do
            for_ errs $ \err -> fail (showPError "-" err)
            fail "no better error"

    -- new PWarning isn't Eq
    differenceBy :: (a -> a -> Bool) -> [a] -> [a] -> [a]
    differenceBy eq = foldl (flip $ deleteBy eq)

    -- things can move, pos can change
    eqPWarning :: PWarning -> PWarning -> Bool
    eqPWarning (PWarning t _pos s) (PWarning t' _pos' s') = 
        t == t' && s == s'

    checkParserWarnings :: FilePath -> Check [PWarning]
    checkParserWarnings filename warns warns' =
      case differenceBy eqPWarning warns' warns of
        []       -> return ()
        newwarns -> fail $ "New parse warning: "
                        ++ unlines (map (showPWarning filename) newwarns)

    checkPackageChecks pkg pkg' =
      let checks  = checkPackage pkg  Nothing
          checks' = checkPackage pkg' Nothing
       in case checks' \\ checks of
            []        -> return ()
            newchecks -> fail $ unlines (map explanation newchecks)

checkGenericPackageDescription :: Check GenericPackageDescription
checkGenericPackageDescription
    (GenericPackageDescription descrA flagsA libsA sublibsA flibsA exesA testsA benchsA)
    (GenericPackageDescription descrB flagsB libsB sublibsB flibsB exesB testsB benchsB) = do

    checkPackageDescriptions descrA descrB

    checkList "Cannot add or remove flags" checkFlag flagsA flagsB

    checkMaybe "Cannot add or remove library sections"
      (checkCondTree checkLibrary)
      (withComponentName' CLibName <$> libsA)
      (withComponentName' CLibName <$> libsB)

    checkListAssoc "Cannot add or remove sub-library sections"
      (checkCondTree checkLibrary)
      (withComponentName CSubLibName <$> sublibsA)
      (withComponentName CSubLibName <$> sublibsB)

    checkListAssoc "Cannot add or remove foreign-library sections"
      (checkCondTree checkForeignLib)
      (withComponentName CFLibName <$> flibsA)
      (withComponentName CFLibName <$> flibsB)

    checkListAssoc "Cannot add or remove executable sections"
      (checkCondTree checkExecutable)
      (withComponentName CExeName <$> exesA)
      (withComponentName CExeName <$> exesB)

    checkListAssoc "Cannot add or remove test-suite sections"
      (checkCondTree checkTestSuite)
      (withComponentName CTestName <$> testsA)
      (withComponentName CTestName <$> testsB)

    checkListAssoc "Cannot add or remove benchmark sections"
      (checkCondTree checkBenchmark)
      (withComponentName CBenchName <$> benchsA)
      (withComponentName CBenchName <$> benchsB)
  where
    withComponentName  f (name, condTree) = (name, (f name, condTree))
    withComponentName' f        condTree  = (f,             condTree)


checkFlag :: Check Flag
checkFlag flagOld flagNew = do
    -- This check is applied via 'checkList' and for simplicity we
    -- disallow renaming/reordering flags (even though reordering
    -- would be fine semantically)
    checkSame "Cannot change ordering of flags"
              (flagName flagOld) (flagName flagNew)

    -- Automatic flags' defaults may be changed as they don't make new
    -- configurations reachable by the solver that weren't before
    --
    -- Moreover, automatic flags may be converted into manual flags
    -- but not the other way round.
    --
    -- NB: We always allow to change the flag description as it has
    --     purely informational value
    when (flagManual flagOld) $ do
        checkSame "Cannot change the default of a manual flag"
                  (flagDefault flagOld) (flagDefault flagNew)

        checkSame "Cannot change a manual flag into an automatic flag"
                  (flagManual flagOld) (flagManual flagNew)

    let fname = unFlagName (flagName flagOld)

    changesOk ("type of flag '" ++ fname ++ "'")
              (\b -> if b then "manual" else "automatic")
              (flagManual flagOld) (flagManual flagNew)

    changesOk ("default of flag '" ++ fname ++ "'") display
              (flagDefault flagOld) (flagDefault flagNew)

    changesOk ("description of flag '" ++ fname ++ "'") id
              (flagDescription flagOld) (flagDescription flagNew)

checkPackageDescriptions :: Check PackageDescription
checkPackageDescriptions
  pdA@(PackageDescription
     { specVersionRaw  = _specVersionRawA
     , package         = packageIdA
     , licenseRaw      = licenseRawA
     , licenseFiles    = licenseFilesA
     , copyright       = copyrightA
     , maintainer      = maintainerA
     , author          = authorA
     , stability       = stabilityA
     , testedWith      = testedWithA
     , homepage        = homepageA
     , pkgUrl          = pkgUrlA
     , bugReports      = bugReportsA
     , sourceRepos     = sourceReposA
     , synopsis        = synopsisA
     , description     = descriptionA
     , category        = categoryA
     , customFieldsPD  = customFieldsPDA
     , buildDepends    = _buildDependsA
     , buildTypeRaw    = buildTypeRawA
     , setupBuildInfo  = setupBuildInfoA
     , library         = _libraryA
     , subLibraries    = _subLibrariesA
     , executables     = _executablesA
     , foreignLibs     = _foreignLibsA
     , testSuites      = _testSuitesA
     , benchmarks      = _benchmarksA
     , dataFiles       = dataFilesA
     , dataDir         = dataDirA
     , extraSrcFiles   = extraSrcFilesA
     , extraTmpFiles   = extraTmpFilesA
     , extraDocFiles   = extraDocFilesA
     })
  pdB@(PackageDescription
     { specVersionRaw  = _specVersionRawB
     , package         = packageIdB
     , licenseRaw      = licenseRawB
     , licenseFiles    = licenseFilesB
     , copyright       = copyrightB
     , maintainer      = maintainerB
     , author          = authorB
     , stability       = stabilityB
     , testedWith      = testedWithB
     , homepage        = homepageB
     , pkgUrl          = pkgUrlB
     , bugReports      = bugReportsB
     , sourceRepos     = sourceReposB
     , synopsis        = synopsisB
     , description     = descriptionB
     , category        = categoryB
     , customFieldsPD  = customFieldsPDB
     , buildDepends    = _buildDependsB
     , buildTypeRaw    = buildTypeRawB
     , setupBuildInfo  = setupBuildInfoB
     , library         = _libraryB
     , subLibraries    = _subLibrariesB
     , executables     = _executablesB
     , foreignLibs     = _foreignLibsB
     , testSuites      = _testSuitesB
     , benchmarks      = _benchmarksB
     , dataFiles       = dataFilesB
     , dataDir         = dataDirB
     , extraSrcFiles   = extraSrcFilesB
     , extraTmpFiles   = extraTmpFilesB
     , extraDocFiles   = extraDocFilesB
     })
  = do
  checkSame "Don't be silly! You can't change the package name!"
            (packageName packageIdA) (packageName packageIdB)
  checkSame "You can't change the package version!"
            (packageVersion packageIdA) (packageVersion packageIdB)
  checkSame "Cannot change the license"
            (licenseRawA, licenseFilesA) (licenseRawB, licenseFilesB)
  changesOk "copyright"  id copyrightA copyrightB
  changesOk "maintainer" id maintainerA maintainerB
  changesOk "author"     id authorA authorB
  checkSame "The stability field is unused, don't bother changing it."
            stabilityA stabilityB
  changesOk' Trivial "tested-with" (show . ppTestedWith) testedWithA testedWithB
  changesOk "homepage" id homepageA homepageB
  checkSame "The package-url field is unused, don't bother changing it."
            pkgUrlA pkgUrlB
  changesOk "bug-reports" id bugReportsA bugReportsB
  changesOkList changesOk "source-repository" (show . ppSourceRepo)
            sourceReposA sourceReposB
  changesOk "synopsis"    id synopsisA synopsisB
  changesOk "description" id descriptionA descriptionB
  changesOk "category"    id categoryA categoryB
  checkSame "Cannot change the build-type"
            buildTypeRawA buildTypeRawB
  checkSame "Cannot change the data files"
            (dataFilesA, dataDirA) (dataFilesB, dataDirB)
  checkSame "Changing extra-tmp-files is a bit pointless at this stage"
            extraTmpFilesA extraTmpFilesB
  checkSame "Changing extra-source-files would not make sense!"
            extraSrcFilesA extraSrcFilesB
  checkSame "You can't change the extra-doc-files."
            extraDocFilesA extraDocFilesB

  checkSame "Cannot change custom/extension fields"
<<<<<<< HEAD
            (filter (\(f,_) -> not (f `elem` ["x-revision","x-curation"])) customFieldsA)
            (filter (\(f,_) -> not (f `elem` ["x-revision","x-curation"])) customFieldsB)
=======
            (filter (\(f,_) -> f /= "x-revision") customFieldsPDA)
            (filter (\(f,_) -> f /= "x-revision") customFieldsPDB)
>>>>>>> 2424a042

  checkSpecVersionRaw pdA pdB
  checkSetupBuildInfo setupBuildInfoA setupBuildInfoB

<<<<<<< HEAD
  checkRevision customFieldsA customFieldsB
  checkCuration customFieldsA customFieldsB
=======
  checkRevision customFieldsPDA customFieldsPDB
>>>>>>> 2424a042

checkSpecVersionRaw :: Check PackageDescription
checkSpecVersionRaw pdA pdB
  | specVersionA `withinRange` range110To120
  , specVersionB `withinRange` range110To120
  = changesOk "cabal-version" display specVersionA specVersionB

  | otherwise
  = checkSame "Cannot change the Cabal spec version"
              specVersionA specVersionB
  where
    specVersionA = specVersion pdA
    specVersionB = specVersion pdB

    -- nothing interesting changed within the  Cabal >=1.10 && <1.21 range
    -- therefore we allow to change the spec version within this interval
    range110To120 = (orLaterVersion (mkVersion [1,10])) `intersectVersionRanges`
                    (earlierVersion (mkVersion [1,21]))

checkRevision :: Check [(String, String)]
checkRevision customFieldsA customFieldsB =
    checkSame ("The new x-revision must be " ++ show expectedRevision)
              newRevision expectedRevision
  where
    oldRevision = getRevision customFieldsA
    newRevision = getRevision customFieldsB
    expectedRevision = oldRevision + 1

    getRevision customFields =
      case lookup "x-revision" customFields of
        Just s  | [(n,"")] <- reads s -> n :: Int
        _                             -> 0

checkCuration :: Check [(String, String)]
checkCuration customFieldsA customFieldsB =
    checkNotPresent "Revised metadata must not contain an x-curation field as revisions necessarily imply curation, and revising an uncurated package adopts it into the curated layer." oldCuration newCuration
  where
    oldCuration = lookup "x-curation" customFieldsA
    newCuration = lookup "x-curation" customFieldsB



checkCondTree :: (ComponentName -> Check a) -> Check (ComponentName, CondTree ConfVar [Dependency] a)
checkCondTree checkElem (componentName, condNodeA)
                        (_            , condNodeB) =
    checkCondNode condNodeA condNodeB
  where
    checkCondNode (CondNode dataA constraintsA componentsA)
                  (CondNode dataB constraintsB componentsB) = do
      checkDependencies componentName constraintsA constraintsB
      checkList "Cannot add or remove 'if' conditionals"
                checkComponent componentsA componentsB
      checkElem componentName dataA dataB

    checkComponent (CondBranch condA ifPartA thenPartA)
                   (CondBranch condB ifPartB thenPartB) = do
      checkSame "Cannot change the 'if' condition expressions"
                condA condB
      checkCondNode ifPartA ifPartB
      checkMaybe "Cannot add or remove the 'else' part in conditionals"
                 checkCondNode thenPartA thenPartB

checkDependencies :: forall d. (Text d, IsDependency d) => ComponentName -> Check [d]
checkDependencies componentName ds1 ds2 = do
    forM_ removed $ \dep -> do
        fail (unwords [ "Cannot remove existing", depKind, "on"
                      , depKeyShow dproxy (depKey dep), "in", cnameStr, " component"])

    forM_ added $ \dep ->
        if depInAddWhitelist dep
           then logChange (Change Normal (unwords ["added the", cnameStr, "component's"
                                                  , depKind, "on"]) "" (display dep))
           else fail (unwords [ "Cannot add new", depKind, "on"
                              , depKeyShow dproxy (depKey dep)
                              , "in", cnameStr, "component"])

    forM_ changed $ \(depk, (verA, verB)) -> do
        changesOk (unwords ["the", cnameStr, "component's", depKind, "on"
                           , depKeyShow dproxy depk])
                   display verA verB
  where
    (removed, changed, added) = computeCanonDepChange ds1 ds2

    dproxy :: Proxy d
    dproxy = Proxy

    cnameStr = showComponentName componentName

    depKind = depTypeName dproxy ++ " dependency"

class (Ord (DepKey d)) => IsDependency d where
    type DepKey d

    depTypeName    :: Proxy d -> String
    depKey         :: d -> DepKey d
    depKeyShow     :: Proxy d -> DepKey d -> String
    depVerRg       :: d -> VersionRange
    reconstructDep :: DepKey d -> VersionRange -> d

    depInAddWhitelist :: d -> Bool
    depInAddWhitelist _ = False

instance IsDependency Dependency where
    type DepKey Dependency = PackageName

    depTypeName Proxy             = "library"
    depKey (Dependency pkgname _) = pkgname
    depKeyShow Proxy              = display''
    depVerRg (Dependency _ vr)    = vr
    reconstructDep                = Dependency

    depInAddWhitelist (Dependency pn _) = pn `elem`
    -- Special case: there are some pretty weird broken packages out there, see
    --   https://github.com/haskell/hackage-server/issues/303
    -- which need us to add a new dep on `base`
            [ mkPackageName "base"

    -- See also https://github.com/haskell/hackage-server/issues/472
    --
    -- this is mostly to allow to add dependencies on `base-orphans == 0`
    -- as otherwise we have no way to express when a package is
    -- incompatible with the recently introduced `base-orphans` package
    -- which started adopting orphan instances; in the long-term we need a
    -- more general approach to this, as otherwise we'll end up adding
    -- ad-hoc exceptions like this one. See e.g.
    --   https://github.com/haskell/cabal/issues/3061
    --
            , mkPackageName "base-orphans"
            ]


instance IsDependency ExeDependency where
    type DepKey ExeDependency = (PackageName,UnqualComponentName)

    depTypeName Proxy                   = "tool"
    depKey (ExeDependency pkgname cn _) = (pkgname,cn)
    depKeyShow Proxy (pkgname,cn)       = concat ["'", display pkgname, ":", display cn, "'"]
    depVerRg (ExeDependency _ _ vr)     = vr
    reconstructDep (pkgname,cn)         = ExeDependency pkgname cn

instance IsDependency LegacyExeDependency where
    type DepKey LegacyExeDependency = String

    depTypeName Proxy                      = "legacy-tool"
    depKey (LegacyExeDependency tname _)   = tname
    depKeyShow Proxy tname                 = "'" ++ tname ++ "'"
    depVerRg (LegacyExeDependency _ vr)    = vr
    reconstructDep                         = LegacyExeDependency

    depInAddWhitelist (LegacyExeDependency pn _) = pn `elem`
    -- list of trusted tools cabal supports w/o explicit build-tools
    -- c.f. Distribution.Simple.BuildToolDepends.desugarBuildTool
    -- and 'knownSuffixHandlers' in "Distribution.Client.Init.Heuristics"
            [ "alex"
            , "c2hs"
            , "cpphs"
            , "greencard"
            , "happy"
            , "hsc2hs"
            ]

instance IsDependency PkgconfigDependency where
    type DepKey PkgconfigDependency = PkgconfigName

    depTypeName Proxy                      = "pkg-config"
    depKey (PkgconfigDependency pkgname _) = pkgname
    depKeyShow Proxy                       = display''
    depVerRg (PkgconfigDependency _ vr)    = vr
    reconstructDep                         = PkgconfigDependency


-- The result tuple represents the 3 canonicalised dependency
-- (removed deps (old ranges), retained deps (old & new ranges), added deps (new ranges))
-- or expressed as set-operations: (A \ B, (A ∩ B), B \ A)
computeCanonDepChange :: IsDependency d => [d] -> [d] -> ([d],[(DepKey d,(VersionRange,VersionRange))],[d])
computeCanonDepChange depsA depsB
    = ( mapToDeps (a `Map.difference` b)
      , Map.toList $ Map.intersectionWith (,) a b
      , mapToDeps (b `Map.difference` a)
      )
  where
    a = depsToMapWithCanonVerRange depsA
    b = depsToMapWithCanonVerRange depsB

    depsToMapWithCanonVerRange
        = Map.fromListWith (flip intersectVersionRanges) .
          map (\d -> (depKey d, depVerRg d))

    mapToDeps
        = map (\(pkgname, verrange) -> reconstructDep pkgname verrange) . Map.toList


checkSetupBuildInfo :: Check (Maybe SetupBuildInfo)
checkSetupBuildInfo Nothing  Nothing = return ()
checkSetupBuildInfo (Just _) Nothing =
    fail "Cannot remove a 'custom-setup' section"

checkSetupBuildInfo Nothing (Just (SetupBuildInfo setupDependsA _internalA)) =
    logChange $ Change Normal
                       ("added a 'custom-setup' section with 'setup-depends'")
                       "[implicit]" (intercalate ", " (map display setupDependsA))

checkSetupBuildInfo (Just (SetupBuildInfo setupDependsA _internalA))
                    (Just (SetupBuildInfo setupDependsB _internalB)) = do
    forM_ removed $ \dep ->
      logChange $ Change Normal ("removed 'custom-setup' dependency on") (display dep) ""
    forM_ added $ \dep ->
      logChange $ Change Normal ("added 'custom-setup' dependency on") "" (display dep)
    forM_ changed $ \(pkgn, (verA, verB)) ->
        changesOk ("the 'custom-setup' dependency on " ++ display'' pkgn)
                  display verA verB
  where
    (removed, changed, added) =
      computeCanonDepChange setupDependsA setupDependsB

checkLibrary :: ComponentName -> Check Library
checkLibrary componentName
             (Library modulesA reexportedA requiredSigsA exposedSigsA
                      exposedA buildInfoA)
             (Library modulesB reexportedB requiredSigsB exposedSigsB
                      exposedB buildInfoB) = do
  checkSame "Cannot change the exposed modules" modulesA modulesB
  checkSame "Cannot change the re-exported modules" reexportedA reexportedB
  checkSame "Cannot change the required signatures" requiredSigsA requiredSigsB
  checkSame "Cannot change the exposed signatures"  exposedSigsA  exposedSigsB
  checkSame "Cannot change the package exposed status" exposedA exposedB
  checkBuildInfo componentName buildInfoA buildInfoB

checkForeignLib :: ComponentName -> Check ForeignLib
checkForeignLib componentName
             (ForeignLib nameA typeA optionsA buildInfoA verA verLinuxA modDefA)
             (ForeignLib nameB typeB optionsB buildInfoB verB verLinuxB modDefB) = do
  checkSame "Cannot change the foreign library name" nameA nameB
  checkSame "Cannot change the foreign library type" typeA typeB
  checkSame "Cannot change the foreign library options" optionsA optionsB
  checkSame "Cannot change the foreign library version" verA verB
  checkSame "Cannot change the foreign library version for Linux" verLinuxA verLinuxB
  checkSame "Cannot change the module definition files" modDefA modDefB
  checkBuildInfo componentName buildInfoA buildInfoB

checkExecutable :: ComponentName -> Check Executable
checkExecutable componentName
                (Executable _nameA pathA scopeA buildInfoA)
                (Executable _nameB pathB scopeB buildInfoB) = do
  checkSame "Cannot change build information" pathA pathB
  checkSame "Cannot change executable scope" scopeA scopeB
  checkBuildInfo componentName buildInfoA buildInfoB

checkTestSuite :: ComponentName -> Check TestSuite
checkTestSuite componentName
               (TestSuite _nameA interfaceA buildInfoA)
               (TestSuite _nameB interfaceB buildInfoB) = do
  checkSame "Cannot change test-suite type" interfaceA interfaceB
  checkBuildInfo componentName buildInfoA buildInfoB

checkBenchmark :: ComponentName -> Check Benchmark
checkBenchmark componentName
               (Benchmark _nameA interfaceA buildInfoA)
               (Benchmark _nameB interfaceB buildInfoB) = do
  checkSame "Cannot change benchmark type" interfaceA interfaceB
  checkBuildInfo componentName buildInfoA buildInfoB

checkBuildInfo :: ComponentName -> Check BuildInfo
checkBuildInfo componentName biA biB = do
    changesOkSet ("'other-extensions' in " ++ showComponentName componentName ++ " component")
              display
              (Set.fromList $ otherExtensions biA) (Set.fromList $ otherExtensions biB)

    -- @build-tool-depends@
    checkDependencies componentName
        (buildToolDepends biA)
        (buildToolDepends biB)

    -- @build-tools@
    checkDependencies componentName
        (buildTools biA)
        (buildTools biB)

    -- @pkgconfig-depends@
    checkDependencies componentName
        (pkgconfigDepends biA)
        (pkgconfigDepends biB)

    checkSame "Cannot change build information \
              \(just the dependency version constraints)"
              (biA { targetBuildDepends = [], otherExtensions = [], buildTools = [], buildToolDepends = [], pkgconfigDepends = [] })
              (biB { targetBuildDepends = [], otherExtensions = [], buildTools = [], buildToolDepends = [], pkgconfigDepends = [] })

changesOk' :: Eq a => Severity -> String -> (a -> String) -> Check a
changesOk' rel what render a b
  | a == b    = return ()
  | otherwise = logChange (Change rel what (render a) (render b))

changesOk :: Eq a => String -> (a -> String) -> Check a
changesOk = changesOk' Normal

changesOkList :: (String -> (a -> String) -> Check a)
              -> String -> (a -> String) -> Check [a]
changesOkList changesOkElem what render = go
  where
    go []     []     = return ()
    go (a:_)  []     = logChange (Change Normal ("removed " ++ what) (render a) "")
    go []     (b:_)  = logChange (Change Normal ("added "   ++ what) "" (render b))
    go (a:as) (b:bs) = changesOkElem what render a b >> go as bs

changesOkSet :: Ord a => String -> (a -> String) -> Check (Set.Set a)
changesOkSet what render old new = do
    unless (Set.null removed) $
        logChange (Change Normal ("removed " ++ what) (renderSet removed) "")
    unless (Set.null added) $
        logChange (Change Normal ("added " ++ what) "" (renderSet added))
    return ()
  where
    added   = new Set.\\ old
    removed = old Set.\\ new
    renderSet = intercalate ", " . map render . Set.toList


-- | Single-quote-wrapping 'display'
display'' :: Text a => a -> String
display'' x = "'" ++ display x ++ "'"

checkSame :: Eq a => String -> Check a
checkSame msg x y | x == y    = return ()
                  | otherwise = fail msg

checkList :: String -> Check a -> Check [a]
checkList _   _         []     []     = return ()
checkList msg checkElem (x:xs) (y:ys) = checkElem x y
                                     >> checkList msg checkElem xs ys
checkList msg _         _      _      = fail msg

checkListAssoc :: Eq b => String -> Check a -> Check [(b,a)]
checkListAssoc _   _         [] [] = return ()
checkListAssoc msg checkElem ((kx,x):xs) ((ky,y):ys)
                       | kx == ky  = checkElem x y
                                  >> checkListAssoc msg checkElem xs ys
                       | otherwise = fail msg
checkListAssoc msg _         _  _  = fail msg

checkNotPresent :: String -> Check (Maybe String)
checkNotPresent msg _ (Just _) = fail msg
checkNotPresent _ _ Nothing = return ()

checkMaybe :: String -> Check a -> Check (Maybe a)
checkMaybe _   _     Nothing  Nothing  = return ()
checkMaybe _   check (Just x) (Just y) = check x y
checkMaybe msg _     _        _        = fail msg

ppTestedWith :: [(CompilerFlavor, VersionRange)] -> Doc
ppTestedWith = hsep . punctuate colon . map (uncurry ppPair)
  where
    ppPair compiler vr = text (display compiler) <+> text (display vr)

--TODO: export from Cabal
ppSourceRepo :: SourceRepo -> Doc
ppSourceRepo repo = emptyLine $
    text "source-repository" <+> disp (repoKind repo)
    $+$
    nest 4 (prettyFieldGrammar (sourceRepoFieldGrammar (repoKind repo)) repo)
  where
    emptyLine :: Doc -> Doc
    emptyLine d = text " " $+$ d

-- TODO: Verify that we don't need to worry about UTF8
-- | Insert or update \"x-revision:\" field
insertRevisionField :: Int -> ByteString -> ByteString
insertRevisionField rev
    | rev == 1  = LBS8.unlines . insertAfterVersion . LBS8.lines
    | otherwise = LBS8.unlines . replaceRevision    . LBS8.lines
  where
    replaceRevision [] = []
    replaceRevision (ln:lns)
      | isField (LBS8.pack "x-revision") ln
      = LBS8.pack ("x-revision: " ++ show rev) : lns

      | otherwise
      = ln : replaceRevision lns

    insertAfterVersion [] = []
    insertAfterVersion (ln:lns)
      | isField (LBS8.pack "version") ln
      = ln : LBS8.pack ("x-revision: " ++ show rev) : lns

      | otherwise
      = ln : insertAfterVersion lns

    isField nm ln
      | LBS8.isPrefixOf nm (LBS8.map Char.toLower ln)
      , let (_, t) = LBS8.span (\c -> c == ' ' || c == '\t')
                             (LBS8.drop (LBS8.length nm) ln)
      , Just (':',_) <- LBS8.uncons t
                  = True
      | otherwise = False<|MERGE_RESOLUTION|>--- conflicted
+++ resolved
@@ -336,23 +336,14 @@
             extraDocFilesA extraDocFilesB
 
   checkSame "Cannot change custom/extension fields"
-<<<<<<< HEAD
-            (filter (\(f,_) -> not (f `elem` ["x-revision","x-curation"])) customFieldsA)
-            (filter (\(f,_) -> not (f `elem` ["x-revision","x-curation"])) customFieldsB)
-=======
-            (filter (\(f,_) -> f /= "x-revision") customFieldsPDA)
-            (filter (\(f,_) -> f /= "x-revision") customFieldsPDB)
->>>>>>> 2424a042
+            (filter (\(f,_) -> not (f `elem` ["x-revision","x-curation"])) customFieldsPDA)
+            (filter (\(f,_) -> not (f `elem` ["x-revision","x-curation"])) customFieldsPDB)
 
   checkSpecVersionRaw pdA pdB
   checkSetupBuildInfo setupBuildInfoA setupBuildInfoB
 
-<<<<<<< HEAD
-  checkRevision customFieldsA customFieldsB
-  checkCuration customFieldsA customFieldsB
-=======
   checkRevision customFieldsPDA customFieldsPDB
->>>>>>> 2424a042
+  checkCuration customFieldsPDA customFieldsPDB
 
 checkSpecVersionRaw :: Check PackageDescription
 checkSpecVersionRaw pdA pdB
