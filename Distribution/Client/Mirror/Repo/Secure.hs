{-# LANGUAGE RankNTypes #-}
{-# LANGUAGE ScopedTypeVariables #-}
module Distribution.Client.Mirror.Repo.Secure (
    withSourceRepo
  , downloadIndex
  , downloadPackage
  , finalizeLocalMirror
  , cacheTargetIndex
  ) where

-- stdlib
import Control.Exception
import Control.Monad
import Control.Monad.IO.Class
import Control.Monad.Cont
import Data.Maybe (fromJust, fromMaybe)
import Network.URI (URI)
import System.Directory
import System.FilePath
import System.IO
import qualified Data.ByteString as BS
import qualified Data.ByteString as BS.L

-- Cabal
import Distribution.Package
import Distribution.Verbosity

-- hackage
import Distribution.Client hiding (downloadIndex)
import Distribution.Client.Mirror.Session
import Distribution.Client.Mirror.Repo.Util
import Distribution.Client.Mirror.Repo.Types

-- hackage-security
import qualified Hackage.Security.Client                    as Sec
import qualified Hackage.Security.Client.Repository.Cache   as Sec
import qualified Hackage.Security.Client.Repository.HttpLib as Sec
import qualified Hackage.Security.Client.Repository.Remote  as Sec.Remote
import qualified Hackage.Security.Util.Checked              as Sec
import qualified Hackage.Security.Util.Path                 as Sec.Path
import qualified Hackage.Security.Util.Pretty               as Sec

withSourceRepo :: Verbosity
               -> Sec.HttpLib
               -> URI
               -> FilePath
               -> Maybe Sec.KeyThreshold
               -> Maybe [Sec.KeyId]
               -> (SourceRepo -> IO a) -> IO a
withSourceRepo verbosity httpLib uri cacheDir threshold keys callback = do
    cacheDir' <- Sec.Path.makeAbsolute (Sec.Path.fromFilePath cacheDir)

    -- It is important that we get the compressed index _as it exists_
    -- on the server because we cannot reliably recreate it (with the same
    -- hash) from the uncompressed index. Therefore we record in the cache
    -- layout where we want the compressed index to be stored, and we tell
    -- the repository that it should always download the compressed index.

    let rp :: Sec.Path.UnrootedPath -> Sec.CachePath
        rp = Sec.Path.rootPath Sec.Path.Rooted

        cache :: Sec.Cache
        cache = Sec.Cache {
            Sec.cacheRoot   = cacheDir'
          , Sec.cacheLayout = Sec.cabalCacheLayout {
                Sec.cacheLayoutIndexTarGz =
                  Just $ rp $ Sec.Path.fragment' "00-index.tar.gz"
              }
          }

        repoOptions :: Sec.Remote.RepoOpts
        repoOptions = Sec.Remote.RepoOpts
           { repoAllowContentCompression = True
           , repoWantCompressedIndex = True
           , repoAllowAdditionalMirrors = True
           }

        logger :: Sec.LogMessage -> IO ()
        logger msg = when (verbosity >= verbose) $
                       putStrLn $ Sec.pretty msg

    Sec.Remote.withRepository
      httpLib
      [uri]
<<<<<<< HEAD
      Sec.Remote.defaultRepoOpts
=======
      repoOptions
>>>>>>> 067506e1
      cache
      Sec.hackageRepoLayout
      logger $ \rep ->
        callback SourceSecure {
            sourceRepository    = rep
          , sourceRepoCache     = cache
          , sourceRepoRootKeys  = fromMaybe [] keys
          , sourceRepoThreshold = fromMaybe (Sec.KeyThreshold 0) threshold
          }

downloadIndex :: Sec.Repository
              -> Sec.Cache
              -> [Sec.KeyId]
              -> Sec.KeyThreshold
              -> MirrorSession [PkgIndexInfo]
downloadIndex rep Sec.Cache{..} rootKeys threshold =
    handleChecked (mirrorError . verificationError) $
    handleChecked (mirrorError . remoteError)       $ do
      _hasUpdates <- liftIO $ do
        requiresBootstrap <- Sec.requiresBootstrap rep
        when requiresBootstrap $ Sec.bootstrap rep rootKeys threshold
        Sec.checkForUpdates rep Sec.CheckExpiry
      -- TODO: Is this hasUpdates values useful anywhere?
      readIndex (show rep) indexPath
  where
    verificationError = GetEntityError EntityIndex . GetVerificationError
    remoteError       = GetEntityError EntityIndex . GetRemoteError

    indexPath = Sec.Path.toFilePath $
      Sec.anchorCachePath cacheRoot (Sec.cacheLayoutIndexTar cacheLayout)

downloadPackage :: Sec.Repository
                -> PackageId
                -> FilePath
                -> FilePath
                -> MirrorSession (Maybe GetError)
downloadPackage rep pkgId locCab locTgz =
   handleChecked (return . Just . GetInvalidPackage)    $
   handleChecked (return . Just . GetVerificationError) $
   handleChecked (return . Just . GetRemoteError)       $
     liftIO $ do
       Sec.downloadPackage rep pkgId $ \tempPath ->
         renameFile (Sec.Path.toFilePath tempPath) locTgz
       BS.writeFile locCab =<< Sec.getCabalFile rep pkgId
       return Nothing

-- | Finalize the mirror (copy over index and TUF files)
--
-- We copy everything to temporary files in the destination directory first;
-- only when all files have been successfully copied we move them to their final
-- location. This is especially important if the target directory is mounted on,
-- say, an @sshfs@ file system, where the initial copy can be slow. We want to
-- avoid that these files are out of sync with each other for longer than
-- necessary. (In particular, it is important that these files are never out of
-- sync for longer than it takes a client to cycle through a few
-- check-for-update attempts before giving up.)
--
-- This happens _after_ all packages have been copied over, which poses no
-- problems: as long as the index is not updated, these additional packages are
-- not visible to clients.
--
-- Then we copy over the index before the TUF files; in principle, clients who
-- do an incremental update will not be affected by this (but new clients will
-- be, of course). The relative order of updating the @.tar@ versus the
-- @.tar.gz@ is unimportant: clients will never request both.
--
-- Then we update the TUF files in the opposite order that the client needs
-- them: mirrors, root, snapshot, and timestamp. This minimizes how many clients
-- will see an inconsistent state, although it does not eliminate the problem
-- altogether. (For instance, if we update the snapshot before the timestamp, a
-- client downloading the timestamp will see the old timestamp, conclude there
-- are no chances, and never see the modified snapshot.) However, even if we did
-- (by putting all these files in a directory, say, and symlinking the
-- directory) clients could _still_ see an inconsistent state because they
-- request these files one by one. If we really wanted to fix this, we'd have to
-- start versioning files on the server as described in the TUF spec; however,
-- since this is only applies to a few files, and clients will simply retry when
-- they get a verification error, it's not a priority.
finalizeLocalMirror :: Sec.Cache -> FilePath -> MirrorSession ()
finalizeLocalMirror cache targetRepoPath = liftIO $ do
    repoRoot <- Sec.Path.makeAbsolute $ Sec.Path.fromFilePath targetRepoPath
    finalizeLocalMirror' cache repoRoot

finalizeLocalMirror' :: Sec.Cache -> Sec.Path.AbsolutePath -> IO ()
finalizeLocalMirror' cache repoRoot = (`runContT` return) $ do
    -- TODO: We need to think about updating these files atomically
    cp Sec.cacheLayoutIndexTar                Sec.repoLayoutIndexTar
    cp (fromJust . Sec.cacheLayoutIndexTarGz) Sec.repoLayoutIndexTarGz
    cp Sec.cacheLayoutMirrors                 Sec.repoLayoutMirrors
    cp Sec.cacheLayoutRoot                    Sec.repoLayoutRoot
    cp Sec.cacheLayoutSnapshot                Sec.repoLayoutSnapshot
    cp Sec.cacheLayoutTimestamp               Sec.repoLayoutTimestamp
  where
    cp :: (Sec.CacheLayout -> Sec.CachePath)
       -> (Sec.RepoLayout  -> Sec.RepoPath)
       -> ContT r IO ()
    cp src dst = copyFileAtomic (cacheFP cache src) (repoFP repoRoot dst)

    copyFileAtomic :: FilePath -> FilePath -> ContT r IO ()
    copyFileAtomic src dst = ContT $ \callback ->
      bracket (openTempFile (takeDirectory dst) (takeFileName dst))
              (\(temp, h) -> ignoreIOErrors (hClose h >> removeFile temp)) $
              (\(temp, h) -> do
                 BS.L.hPut h =<< BS.L.readFile src
                 hClose h
                 a <- callback ()
                 renameFile temp dst
                 return a)

    ignoreIOErrors :: IO () -> IO ()
    ignoreIOErrors = handle $ \(_ :: IOException) -> return ()

cacheTargetIndex :: Sec.Cache -> FilePath -> MirrorSession ()
cacheTargetIndex cache targetCache = liftIO $
     copyFile (cacheFP cache $ fromJust . Sec.cacheLayoutIndexTarGz)
              (targetCachedIndexPath targetCache)

{-------------------------------------------------------------------------------
  Auxiliary
-------------------------------------------------------------------------------}

cacheFP :: Sec.Cache -> (Sec.CacheLayout -> Sec.CachePath) -> FilePath
cacheFP Sec.Cache{..} f = Sec.Path.toFilePath
                        $ Sec.anchorCachePath cacheRoot
                        $ f cacheLayout

repoFP :: Sec.Path.AbsolutePath -> (Sec.RepoLayout -> Sec.RepoPath) -> FilePath
repoFP repoRoot f = Sec.Path.toFilePath
                  $ Sec.anchorRepoPathLocally repoRoot
                  $ f Sec.hackageRepoLayout

handleChecked :: Exception e
              => (e -> MirrorSession a)
              -> (Sec.Throws e => MirrorSession a)
              -> MirrorSession a
handleChecked handler act = do
    run <- askRun
    liftCont (Sec.catchChecked (run act)) handler<|MERGE_RESOLUTION|>--- conflicted
+++ resolved
@@ -82,11 +82,7 @@
     Sec.Remote.withRepository
       httpLib
       [uri]
-<<<<<<< HEAD
-      Sec.Remote.defaultRepoOpts
-=======
       repoOptions
->>>>>>> 067506e1
       cache
       Sec.hackageRepoLayout
       logger $ \rep ->
