--- conflicted
+++ resolved
@@ -9,24 +9,18 @@
 }
 
 @media (prefers-color-scheme: dark) {
-<<<<<<< HEAD
-=======
   html {
     background-color: #333;
   }
->>>>>>> bc194a32
   body {
     background: #333;
     color: #fefefe;
   }
 }
 @media (prefers-color-scheme: light) {
-<<<<<<< HEAD
-=======
   html {
     background-color: #fefefe;
   }
->>>>>>> bc194a32
   body {
     background: #fefefe;
     color: #333;
@@ -1247,11 +1241,11 @@
   border: 1px solid #979797;
 }
 
-<<<<<<< HEAD
 p.registration-email {
     border: 1px solid rgb(196,69,29);
     padding: 0 1em;
-=======
+}
+
 @media (prefers-color-scheme: dark) {
   div#modal #content {
     background: #222;
@@ -1267,5 +1261,4 @@
   #search-results {
     background: #222;
   }
->>>>>>> bc194a32
 }