/* @group Fundamentals */

* { margin: 0; padding: 0 }

/* Is this portable? */
html {
  background-color: white;
  width: 100%;
  height: 100%;
}

@media (prefers-color-scheme: dark) {
  body {
    background: #333;
    color: #fefefe;
  }
}
@media (prefers-color-scheme: light) {
  body {
    background: #fefefe;
    color: #333;
  }
}
body {
  text-align: left;
  min-height: 100vh;
  position: relative;
  -webkit-text-size-adjust: 100%;
  -webkit-font-feature-settings: "kern" 1, "liga" 0;
  -moz-font-feature-settings: "kern" 1, "liga" 0;
  -o-font-feature-settings: "kern" 1, "liga" 0;
  font-feature-settings: "kern" 1, "liga" 0;
  letter-spacing: 0.0015rem;
}

table, ul {
  line-height: 1.35rem;
}

ul li + li {
  margin-top: 0.2rem;
}

ul + p {
  margin-top: 0.93em;
}

p + ul {
  margin-top: 0.5em;
}

p {
  margin-top: 0.7rem;
}

ul, ol {
  margin: 0.8em 0 0.8em 2em;
}

dl {
  margin: 0.8em 0;
}

dt {
  font-weight: bold;
}
dd {
  margin-left: 2em;
}

a { text-decoration: none; }

@media (prefers-color-scheme: dark) {
  a[href]:link { color: #EB82DC; }    /* 30% brighter */
  a[href]:visited { color: #D5C5FF; } /* 40% brighter */
}
@media (prefers-color-scheme: light) {
  a[href]:link { color: #9E358F; }
  a[href]:visited {color: #6F5F9C; }
}

a[href]:hover { text-decoration:underline; }

/* @end */

/* @group Fonts & Sizes */

/* Basic technique & IE workarounds from YUI 3
   For reasons, see:
      http://yui.yahooapis.com/3.1.1/build/cssfonts/fonts.css
 */

body, button {
  font: 400 17px/1.43 'PT Sans',
    /* Fallback Font Stack */
    -apple-system,
    BlinkMacSystemFont,
    'Segoe UI',
    Roboto,
    Oxygen-Sans,
    Cantarell,
    'Helvetica Neue',
    sans-serif;
  *font-size: medium; /* for IE */
  *font:x-small; /* for IE in quirks mode */
}

h1 { font-size: 153.9%; /* 20px */ }
h2 { font-size: 131%;   /* 17px */ }
h3 { font-size: 116%;   /* 15px */ }
h4 { font-size: 100%;   /* 13px */ }
h5 { font-size: 100%;   /* 13px */ }
h6 { font-size: 100%;   /* 13px */ }

select, input, button, textarea {
  font-size: 1rem;
  margin: 0.5em;
  padding: 0.1em;
}

table {
  margin: 0.8em 0;
  font-size:inherit;
  font:100%;
}

pre, code, kbd, samp, .src {
  font-family: monospace;
}

.links, .link {
  font-size: 85%; /* 11pt */
}

#module-header .caption {
  font-size: 182%; /* 24pt */
}

.info  {
  font-size: 85%; /* 11pt */
}

.candidate-warn {
    background-color: #ffdddd;
    border-left: 6px solid #f44336;
    padding: 0.01em 16px;
    margin-bottom: 8px !important;
    margin-top: 8px !important;
}

.candidate-info {
    background-color: #e7f3fe;
    border-left: 6px solid #2196F3;
    padding: 0.01em 16px;
    margin-bottom: 8px;
}


/* @end */

/* @group Common */

@media (prefers-color-scheme: dark) {
  .caption, h1, h2, h3, h4, h5, h6 {
    color: #5E5184;
    filter: brightness(2.0);
  }
}
@media (prefers-color-scheme: light) {
  .caption, h1, h2, h3, h4, h5, h6 {
    color: #5E5184;
  }
}
.caption, h1, h2, h3, h4, h5, h6 {
  font-weight: bold;
  margin: 1.33em 0 0.7em 0;
  line-height: 1.05em;
}

h1 {
  font-size: 2em;
}

#content h1:first-of-type {
  margin-top: 1.6em;
  margin-bottom: 0.75em;
}

ul.links li {
  display: inline-block;
  white-space: nowrap;
  padding: 0;
}

ul.links li + li:before {
  content: '\00B7';
}

ul.links li a, ul.links li form {
  padding: 0.2em 0.5em;
}

.hide { display: none; }
.show { display: inherit; }
.clear { clear: both; }

.collapser:before, .expander:before {
  font-size: 0.9em;
  color: #5E5184;
  display: inline-block;
  padding-right: 7px;
}

.collapser:before {
  content: '-'
}
.expander:before {
  content: "+";
}

.collapser, .expander {
  cursor: pointer;
}

@media (prefers-color-scheme: dark) {
  pre {
      background-color: #474747; /* 20% brighter than background */
  }
}
@media (prefers-color-scheme: light) {
  pre {
      background-color: #f7f7f7;
  }
}
pre {
  padding: 0.5rem 1rem;
  margin: 1em 0;
  overflow: auto;
}

pre + p {
  margin-top: 1em;
}

pre + pre {
  margin-top: 0.5em;
}

blockquote {
  border-left: 3px solid #c7a5d3;
  background-color: #eee4f1;
  margin: 0.5em;
  padding: 0.0005em 0.3em 0.5em 0.5em;
}

.src {
  background: #f4f4f4;
  padding: 0.2em 0.5em;
}

.keyword { font-weight: normal; }
.def { font-weight: bold; }


/* @end */

/* @group properties */

#properties table.properties {
  table-layout: fixed;
  width: 100%;
  margin: 7px 0;
  line-height: 1.2em;
}

div#properties table.properties thead,
div#properties table.properties tbody,
div#properties table.properties tr,
div#properties table.properties td,
div#properties table.properties th {
  display: block;
}

div#properties table.properties td {
  font-size: 1rem;
}

div#properties table.properties tr {
  padding-bottom: 3px;
}

div#properties table.properties td {
  padding-top: 0px;
}

div#properties table.properties .star-rating {
  overflow: hidden;
  padding: 2px 0;
}



div #description img {
    max-width:55%;
}

div #description table {
  border: 1px solid #ddd;
  border-collapse: collapse;
}

div #description table tr td {
    border: 1px solid #ddd;
    padding: 0.15em 0.45em;
}

div #description table th {
  padding: 0.15em 0.45em;
  background: #f0f0f0;
}

table.properties td:first-child, table.properties th:first-child {
  padding-left: 0;
}

table.properties td:last-child, table.properties th:last-child {
  padding-right: 0;
}

table.properties td, table.properties th {
  vertical-align: top;
  text-align: left;
}

.word-wrap {
     /* Warning: Needed for oldIE support, but words are broken up letter-by-letter */
    -ms-word-break: break-all;
    word-break: break-all;
    /* Non standard for webkit */
    word-break: break-word;
    -webkit-hyphens: auto;
    -moz-hyphens: auto;
    -ms-hyphens: auto;
    hyphens: auto;
}
/* @end */

/* @group responsive */

@media only screen and (min-width: 1920px) {
  #content {
    /* keep this in sync with #left-pane children */
    width: 60vw;
  }

  #left-pane > * {
      /*   (100% - (width of properties)) * (width of #content) - gap
       * = (100% - 40%                  ) * 60vw                - 2em
       * = 60%                            * 60vw                - 2em
       * = 36vw - 2em
       *
       * The 36vw only applies if the #content max-width of 1450px isn't hit.
       * So we use min(...) for this special case.
       */
      width: calc(min(36vw, .6 * 1450px) - 2em);
  }
}

@media only screen and (min-width: 1280px) and (max-width: 1919px) {
  #content {
    width: 65vw;
  }

  #left-pane > * {
      /*   (100% - (width of properties)) * (width of #content) - gap
       * = (100% - 40%                  ) * 65vw                - 2em
       * = 60%                            * 65vw                - 2em
       * = 39vw - 2em
       */
      width: calc(39vw - 2em);
  }
}

@media only screen and (min-width: 1280px) {
  #table-of-contents {
    position: fixed;
    left: 10px;
    max-width: 10vw;
    top: 10.2em;
  }

  #content {
    /* keep this in sync with the calculation above */
    max-width: 1450px;
  }
}

@media only screen and (max-width: 1279px) {

  div #description img {
    max-width:45%;
  }

  #content {
    width: 75vw;
  }

  #left-pane > * {
      /*   (100% - (width of properties)) * (width of #content) - gap
       * = (100% - 40%                  ) * 75vw                - 2em
       * = 60%                            * 75vw                - 2em
       * = 45vw - 2em
       */
      width: calc(45vw - 2em);
  }
}

@media only screen and (min-width: 950px) {
  #page-header {
      text-align: left;
      white-space: nowrap;
      height: 40px;
      padding: 4px 1.5em 0px 1.5em;

      display: flex;
      justify-content: space-between;
      align-items: center;
  }

  #page-header .caption + ul.links {
    margin-left: 1em;
  }

  #page-header ul.links {
    list-style: none;
    display: inline-table;
    margin-top: 0px;
    margin-bottom: 0px;
  }

  div #properties {
      width: 40%;
      margin-bottom: 2em;
  }

  #flex-container {
      display: flex;
      flex-wrap: wrap;
      justify-content: space-between;
      gap: 2em; /* keep this in sync with calculation above */
  }
}

@media only screen and (max-width: 949px) {
  #content {
    width: 88vw;
  }

  #left-pane > * {
      width: fit-content;
  }

  #page-header {
    text-align: center;
    padding: 6px 0 4px 0;
    overflow: hidden;
  }

  #page-header ul.links {
    display: block;
    text-align: center;
    margin: 0;

    /* Hide scrollbar but allow scrolling menu links horizontally */
    white-space: nowrap;
    overflow-x: auto;
    overflow-y: hidden;
    margin-bottom: -17px;
    height: 50px;
  }

  #page-header ul.links::-webkit-scrollbar {
    display: none;
  }

  #page-header ul.links li:first-of-type {
    padding-left: 1em;
  }

  #page-header ul.links li:last-of-type {
    /*
    The last link of the menu should offer the same distance to the right
    as the #page-header enforces at the left.
    */
    padding-right: 1em;
  }

  #page-header .caption + ul.links {
    padding-top: 9px;
  }

  div #properties {
      width: 100%;
      margin: 1.3em 0;
  }

  div #description img {
    max-width:100%;
  }

}


/* @end */

/* @group Page Structure */

#left-pane > #modules {
    /* This overrides the width in width-dependent blocks. We want a long
     * module name to make the left-pane wide, so that it will push down
     * #properties.
     */
    width: fit-content;
}

#content {
  margin: 0 auto;
  padding: 0;
  padding-bottom: 3em;
}


#page-header {
  background: #5E5184;
  border-bottom: 5px solid rgba(69, 59, 97, 0.5);
  color: #ddd;
  position: relative;
  font-size: 1.2em;
  margin: 0 auto;
}

#page-header .caption {
  background: url(https://hackage.haskell.org/static/icons/ic_haskell_grayscale_32.svg) no-repeat 0em;
  color: white;
  margin: 0;
  font-weight: bold;
  font-style: normal;
  padding-left: 2.2em;
  font-size: 1.1rem;
}

#page-header ul.links, #page-header ul.links button {
  font-size: 1rem;
}

#page-header ul.links li + li {
  margin-top: 0px;
}

#page-header a:link, #page-header a:visited { color: white; }

#module-header .caption {
  color: rgb(94, 81, 132);
  font-weight: bold;
  border-bottom: 1px solid #ddd;
}

table.info {
  float: right;
  padding: 0.5em 1em;
  border: 1px solid #ddd;
  color: rgb(78,98,114);
  background-color: #fff;
  max-width: 60%;
  border-spacing: 0;
  position: relative;
  top: -0.78em;
  margin: 0 0 0 2em;
}

.info th {
  padding: 0 1em 0 0;
}

div#style-menu-holder {
  position: relative;
  z-index: 2;
  display: inline;
}

#style-menu {
  position: absolute;
  z-index: 1;
  overflow: visible;
  background: #374c5e;
  margin: 0;
  text-align: center;
  right: 0;
  padding: 0;
  top: 1.25em;
}

#style-menu li {
  display: list-item;
  border-style: none;
  margin: 0;
  padding: 0;
  color: #000;
  list-style-type: none;
}

#style-menu li + li {
  border-top: 1px solid #919191;
}

#style-menu a {
  width: 6em;
  padding: 3px;
  display: block;
}

@media (prefers-color-scheme: dark) {
  #footer {
    background: #222;
    color: #ededed;
  }
}
@media (prefers-color-scheme: light) {
  #footer {
    background: #ededed;
    color: #222;
  }
}
#footer {
  border-top: 1px solid #aaa;
  padding: 0.5em 0;
  text-align: center;
  width: 100%;
  height: 3em;
  margin-top: 3em;
  position: relative;
  clear: both;
}

/* @end */

/* @search box */

ul.links li form {
  display: inline-block;
}
ul.links li form input {
  border:0px;
  padding:1px;
  margin: 0px;
  width: 8em;
  border-radius: 3px;
  background-color: rgba(255,255,255, 0.2);
  color: #fff;
}

ul.links li form button {
  border:0px;
  margin: 0px;
  cursor:pointer;
  color: white;
  background-color: transparent;
}

/* @end */

/* @group Front Matter */

@media (prefers-color-scheme: dark) {
  #table-of-contents {
    background: #222;
  }
}
@media (prefers-color-scheme: light) {
  #table-of-contents {
    background:  #f7f7f7;
  }
}
#table-of-contents {
  padding: 1em;
  margin: 0;
  margin-top: 1em;
}

#table-of-contents .caption {
  text-align: left;
  margin: 0;
  font-size: 1.08rem;
}

#table-of-contents ul {
  list-style: none;
  margin: 0;
  margin-top: 10px;
  font-size: 95%;
}

#table-of-contents ul ul {
  margin-left: 2em;
}

#description .caption {
  display: none;
}

#synopsis {
  display: none;
}

.no-frame #synopsis {
  display: block;
  position: fixed;
  right: 0;
  height: 80%;
  top: 10%;
  padding: 0;
}

#synopsis .caption {
  float: left;
  width: 29px;
  color: rgba(255,255,255,0);
  height: 110px;
  margin: 0;
  font-size: 1px;
  padding: 0;
}

#synopsis ul {
  height: 100%;
  overflow: auto;
  padding: 0.5em;
  margin: 0;
}

#synopsis ul ul {
  overflow: hidden;
}

#synopsis ul,
#synopsis ul li.src {
  background-color: #faf9dc;
  white-space: nowrap;
  list-style: none;
  margin-left: 0;
}

/* @end */

/* @group Main Content */
#interface div.top + div.top {
  margin-top: 3em;
}
#interface div.top { margin: 2em 0; }
#interface h1 + div.top,
#interface h2 + div.top,
#interface h3 + div.top,
#interface h4 + div.top,
#interface h5 + div.top {
   margin-top: 1em;
}

#interface .src .link {
  float: right;
  color: #888;
  padding: 0 7px;
  -moz-user-select: none;
  font-weight: bold;
  line-height: 30px;
}
#interface .src .selflink {
  margin: 0 -0.5em 0 0.5em;
}

#interface table { border-spacing: 2px; }
#interface td {
  vertical-align: top;
  padding-left: 0.5em;
}
#interface td.src {
  white-space: nowrap;
}
#interface td.doc p {
  margin: 0;
}
#interface td.doc p + p {
  margin-top: 0.8em;
}

.subs dl {
  margin: 0;
}

.subs dt {
  float: left;
  clear: left;
  display: block;
  margin: 1px 0;
}

.subs dd {
  float: right;
  width: 90%;
  display: block;
  padding-left: 0.5em;
  margin-bottom: 0.5em;
}

.subs dd.empty {
  display: none;
}

.subs dd p {
  margin: 0;
}


.subs .subs .caption {
  margin-top: 16px !important;
  margin-bottom: 0px !important;
}

.subs .subs .caption + .src {
  margin: 0px;
  margin-top: 8px;
}

.subs .subs .src + .src {
  margin-top: 8px;
}

.top p.src {
  border-bottom: 3px solid #e5e5e5;
  line-height: 2rem;
  margin-bottom: 1em;
}

.subs, .doc {
  /* use this selector for one level of indent */
  padding-left: 2em;
}

.arguments {
  margin-top: -0.4em;
}
.arguments .caption {
  display: none;
}

.fields { padding-left: 1em; }

.fields .caption { display: none; }

.fields p { margin: 0 0; }

/* this seems bulky to me
.methods, .constructors {
  background: #f8f8f8;
  border: 1px solid #eee;
}
*/

/* @end */

/* @group Auxillary Pages */

#mini {
  margin: 0 auto;
  padding: 0 1em 1em;
}

#mini > * {
  font-size: 93%; /* 12pt */
}

#mini #module-list .caption,
#mini #module-header .caption {
  font-size: 125%; /* 15pt */
}

#mini #interface h1,
#mini #interface h2,
#mini #interface h3,
#mini #interface h4 {
  font-size: 109%; /* 13pt */
  margin: 1em 0 0;
}

#mini #interface .top,
#mini #interface .src {
  margin: 0;
}

#mini #module-list ul {
  list-style: none;
  margin: 0;
}

#alphabet ul {
  list-style: none;
  padding: 0;
  margin: 0.5em 0 0;
  text-align: center;
}

#alphabet li {
  display: inline;
  margin: 0 0.25em;
}

#alphabet a {
  font-weight: bold;
}

#index .caption,
#module-list .caption { font-size: 131%; /* 17pt */ }

#index table {
  margin-left: 2em;
}

#index .src {
  font-weight: bold;
}
#index .alt {
  font-size: 77%; /* 10pt */
  font-style: italic;
  padding-left: 2em;
}

#index td + td {
  padding-left: 1em;
}

#module-list ul {
  list-style: none;
  margin: 0 0 0 20px;
}

/* Disable identation for the top level modules */
#modules #module-list > ul.modules {
  margin-left: 0px;
}

#modules #module-list ul.modules > li > i {
  padding-bottom: 0.33rem;
  display: block;
}

#detailed-dependencies ul {
  list-style: none;
  margin: 0 0 0 2em;
}

#module-list span.collapser,
#module-list span.expander {
  background-position: 0 0.3em;
}

#module-list .package {
  float: right;
}

strong.warning { color: #f44336; }

small.info { color: #888; }

/* @end */


/* * * * * * * * * * * * * * * * * * * * * * * * * * * * * * * * * * * * * * */
/* Flags table */

.flags-table td {
  padding-right: 1em;
  padding-bottom: 0.25em;
  vertical-align: top;
}

.flags-table .flag-disabled {
  color: #888;
}

td.flag-desc p {
  margin: 0 0 0 0;
}

p.tip {
  font-size: 85%;
}

.code {
  font-family: monospace;
}

.preformatted {
  white-space: pre
}

.embedded-author-content {
  border-left: 1px solid #d8d7ad;
  padding: 0.5em 1em;
  margin: 0.5em 0 1em 1em;
}

.embedded-author-content img {
  max-width: 100%;
}

/* Misc admin forms */

.box {
  background: #faf9dc;
  border: 1px solid #d8d7ad;
  padding: 0.5em 1em;
  max-width: 35em;
  margin: 0.5em 0 1em 1em;
}

table.simpletable th, table.simpletable td {
  padding: 0.2em 1em;
}


table.fancy {
  border: 1px solid #ddd;
  border-collapse: collapse;
}

table.fancy tr {
  border: 1px solid #ddd;
  border-width: 1px 0;
}

table.fancy th {
  background: #f0f0f0;
}

@media (prefers-color-scheme: dark) {
  table.fancy td, table.properties td,
  table.fancy th, table.properties th {
    background: #333;
  }
  table.dataTable.compact.fancy tbody th,
  table.dataTable.compact.fancy tbody td {
    background: #333;
  }
}

table.fancy td, table.properties td,
table.fancy th, table.properties th {
  padding: 0.15em 0.45em;
}
<<<<<<< HEAD
=======

table.fancy tr.even td {
  background-color: #eee;
}

>>>>>>> 49bc9475
table.dataTable.compact.fancy tbody th,
table.dataTable.compact.fancy tbody td {
  padding: 6px 10px;
  line-height: normal;
}

ul.searchresults li {
  margin-bottom: 1em;
}

ul.directory-list {
  list-style: none;
  margin: 0 0 0 2em;
}

.text-button {
  font-size: small;
  background: transparent;
  border: none;
  cursor: pointer;
  color: rgb(196,69,29);
}

.text-button:hover {
  text-decoration: underline;
}

/* Package versions */

a.unpreferred[href]:link {
    color: #ECBA13;
}
a.unpreferred[href]:visited {
    color: #ECBA13;
}

a.deprecated[href]:link {
    color: #D00B3C;
}
a.deprecated[href]:visited {
    color: #D00B3C;
}

.versions a.normal[href]:link {
    color: #61B01E;
}
.versions a.normal[href]:visited {
    color: #61B01E;
}

/* Paginator */
#paginatorContainer {
  display: flex;
  align-items: center;
  flex-wrap: wrap;
  justify-content: space-between;
}

#paginatorContainer > div {
  padding: 1em 0;
}

.paginator {
  display: flex;
  flex-wrap: wrap;
}

/* Styles Next/Prev when they have no href */
.paginator a {
  color: #666;
  cursor: default;
  background: none;
  border: none;
  padding: 0.5em 1em;
  text-decoration: none;
}

.paginator span {
  color: #333;
  padding: 0.5em 1em;
}

.paginator a:link, .paginator a:visited {
  color: #333;
  border: 1px solid transparent;
  border-radius: 2px;
}

.paginator a:link:hover, .paginator a:visited:hover {
  color: white;
  border: 1px solid #111;
  background: linear-gradient(to bottom, #585858 0%, #111 100%);
  text-decoration: none;
}

.paginator .current,
.paginator .current:hover {
  color: #333;
  border: 1px solid #979797;
  background: linear-gradient(to bottom, #fff 0%, #dcdcdc 100%);
}<|MERGE_RESOLUTION|>--- conflicted
+++ resolved
@@ -1056,14 +1056,11 @@
 table.fancy th, table.properties th {
   padding: 0.15em 0.45em;
 }
-<<<<<<< HEAD
-=======
 
 table.fancy tr.even td {
   background-color: #eee;
 }
 
->>>>>>> 49bc9475
 table.dataTable.compact.fancy tbody th,
 table.dataTable.compact.fancy tbody td {
   padding: 6px 10px;
@@ -1132,8 +1129,20 @@
 }
 
 /* Styles Next/Prev when they have no href */
+
+@media (prefers-color-scheme: dark) {
+      .paginator a {
+        color: #474747;
+      }
+}
+
+@media (prefers-color-scheme: light) {
+      .paginator a {
+        color: #666 !important;
+      }
+}
+
 .paginator a {
-  color: #666;
   cursor: default;
   background: none;
   border: none;
@@ -1146,22 +1155,58 @@
   padding: 0.5em 1em;
 }
 
+
+@media (prefers-color-scheme: dark) {
+      .paginator a:link:hover, .paginator a:visited:hover {
+        color: #474747;
+      }
+}
+
+@media (prefers-color-scheme: light) {
+      .paginator a:link:hover, .paginator a:visited:hover {
+        color: #333 !important;
+      }
+}
+
 .paginator a:link, .paginator a:visited {
-  color: #333;
   border: 1px solid transparent;
   border-radius: 2px;
 }
 
+@media (prefers-color-scheme: dark) {
+      .paginator a:link:hover, .paginator a:visited:hover {
+        color: #585858;
+        background: linear-gradient(to bottom, #fff 0%, #dcdcdc 100%);
+      }
+}
+
+@media (prefers-color-scheme: light) {
+      .paginator a:link:hover, .paginator a:visited:hover {
+        color: white !important;
+        background: linear-gradient(to bottom, #585858 0%, #111 100%);
+      }
+}
+
 .paginator a:link:hover, .paginator a:visited:hover {
-  color: white;
   border: 1px solid #111;
-  background: linear-gradient(to bottom, #585858 0%, #111 100%);
   text-decoration: none;
+}
+
+@media (prefers-color-scheme: dark) {
+      .paginator .current, .paginator .current:hover {
+        color: #474747;
+        background: linear-gradient(to bottom, #585858 0%, #111 100%);
+      }
+}
+
+@media (prefers-color-scheme: light) {
+      .paginator .current, .paginator .current:hover {
+        color: #666 !important;
+        background: linear-gradient(to bottom, #fff 0%, #dcdcdc 100%);
+      }
 }
 
 .paginator .current,
 .paginator .current:hover {
-  color: #333;
   border: 1px solid #979797;
-  background: linear-gradient(to bottom, #fff 0%, #dcdcdc 100%);
 }