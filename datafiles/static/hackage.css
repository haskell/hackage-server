/* @group Fundamentals */

* { margin: 0; padding: 0 }

/* Is this portable? */
html {
  background-color: white;
  width: 100%;
  height: 100%;
}

body {
  background: #fefefe;
  color: #221D30;
  text-align: left;
  min-height: 100%;
  position: relative;
  -webkit-text-size-adjust: 100%;
  -webkit-font-feature-settings: "kern" 1;
  -moz-font-feature-settings: "kern" 1;
  -o-font-feature-settings: "kern" 1;
  font-feature-settings: "kern" 1;
  font-kerning: normal;
}

table, ul {
	line-height: 1.35rem;
}

ul li + li {
	margin-top: 0.2rem;
}

p {
    margin-top: 0.6rem;
    margin-bottom: 0.6rem;
}

ul, ol {
  margin: 0.8rem 0 0.8rem 2em;
}

dl {
  margin: 0.8em 0;
}

dt {
  font-weight: bold;
}
dd {
  margin-left: 2em;
}

a { text-decoration: none; }
a[href]:link {color: #9E358F;}
a[href]:visited {color: #805A75;}
a[href]:hover { text-decoration:underline; }

/* @end */

/* @group Fonts & Sizes */

/* Basic technique & IE workarounds from YUI 3
   For reasons, see:
      http://yui.yahooapis.com/3.1.1/build/cssfonts/fonts.css
 */

body, button {
  font: 400 15px/1.5 'Open Sans', sans-serif;
  *font-size:small; /* for IE */
  *font:x-small; /* for IE in quirks mode */
}

h1 { font-size: 153.9%; /* 20px */ }
h2 { font-size: 131%;   /* 17px */ }
h3 { font-size: 116%;   /* 15px */ }
h4 { font-size: 100%;   /* 13px */ }
h5 { font-size: 100%;   /* 13px */ }
h6 { font-size: 100%;   /* 13px */ }

select, input, button, textarea {
  font-size: 1rem;
  margin: 0.5em;
  padding: 0.1em;
}

table {
	margin: 0.8em 0;
	font-size:inherit;
	font:100%;
}

pre, code, kbd, samp, .src {
	font-family: monospace;
}

.links, .link {
  font-size: 85%; /* 11pt */
}

#module-header .caption {
  font-size: 182%; /* 24pt */
}

.info  {
  font-size: 85%; /* 11pt */
}

.candidate-warn {
    background-color: #ffdddd;
    border-left: 6px solid #f44336;
    padding: 0.01em 16px;
    margin-bottom: 8px !important;
    margin-top: 8px !important;
}

.candidate-info {
    background-color: #e7f3fe;
    border-left: 6px solid #2196F3;
    padding: 0.01em 16px;
    margin-bottom: 8px;
}


/* @end */

/* @group Common */

.caption, h1, h2, h3, h4, h5, h6 {
  font-weight: bold;
  color: #5E5184;
  margin: 1rem 0 0.95rem 0;
  line-height: 1.25rem;
}

h1:first-of-type {
    font-size: 2em;
    line-height: 1em;
}


* + h1, * + h2, * + h3, * + h4, * + h5, * + h6 {
  margin-top: 2em;
}

h1 + h2, h2 + h3, h3 + h4, h4 + h5, h5 + h6 {
  margin-top: inherit;
}

p + ul {
  margin-top: 0.75em;
}

ul + p {
  margin-top: 1.5em;
}

ul.links li {
  display: inline;
  white-space: nowrap;
  padding: 0;
}

ul.links li + li:before {
  content: '\00B7';
}

ul.links li a, ul.links li form {
  padding: 0.2em 0.5em;
}

.hide { display: none; }
.show { display: inherit; }
.clear { clear: both; }

.collapser:before, .expander:before {
  font-size: 0.9em;
  color: #5E5184;
  display: inline-block;
  padding-right: 7px;
}

.collapser:before {
  content: '-'
}
.expander:before {
  content: "+";
}

.collapser, .expander {
  cursor: pointer;
}

pre {
  padding: 0.5rem 1rem;
  margin: 1em 0;
  background-color: #f7f7f7;
  overflow: auto;
}

pre + p {
  margin-top: 1em;
}

pre + pre {
  margin-top: 0.5em;
}

.src {
  background: #f4f4f4;
  padding: 0.2em 0.5em;
}

.keyword { font-weight: normal; }
.def { font-weight: bold; }


/* @end */

/* @group properties */

div #properties {
    float:right;
    min-width:350px;
    background: #fefefe;
    width:25vw;
    margin-left:15px;
    margin-bottom:15px;
}

div #description img {
    max-width:55%;
}

table.properties td:first-child, table.properties th:first-child {
  padding-left: 0;
}

table.properties td:last-child, table.properties th:last-child {
  padding-right: 0;
}

table.properties td, table.properties th {
  vertical-align: top;
  text-align: left;
}

.word-wrap {
     /* Warning: Needed for oldIE support, but words are broken up letter-by-letter */
    -ms-word-break: break-all;
    word-break: break-all;
    /* Non standard for webkit */
    word-break: break-word;
    -webkit-hyphens: auto;
    -moz-hyphens: auto;
    -ms-hyphens: auto;
    hyphens: auto;
}
/* @end */

/* @group responsive */

@media only screen and (min-width: 1280px) {

  #table-of-contents {
    position: fixed;
    left: 10px;
    max-width: 10vw;
    top: 10.2em;
  }

  #content {
    width: 70vw;
    max-width: 1450px;
  }
}

@media only screen and (max-width: 1280px) {

  div #description img {
    max-width:45%;
  }

  #content {
    width: 75vw;
  }
}

@media only screen and (min-width: 950px) {
  #page-header {
      text-align: left;
      overflow: visible;
      white-space: nowrap;
      display: inline-table;
      width: 100%;
  }

  #page-header ul.links {
    list-style: none;
    text-align: left;
    float: right;
    display: inline-table;
    margin: 2px 1em 0 2em;
  }
}

@media only screen and (max-width: 950px) {
  #content {
    width: 88vw;
  }

  #page-header {
    text-align: center;
  }

  #page-header ul.links {
    float: none;
    display: block;
    text-align: center;
    margin: 14px 0 0px 0;
  }


  div #properties {
      float:none;
      width:75vw;
      margin-left:0;
  }

  div #description img {
    max-width:100%;
  }

}


/* @end */

/* @group Page Structure */

#content {
  margin: 0 auto;
  padding: 0;
  padding-bottom: 1em;
}


#page-header {
  background: #5E5184;
  border-bottom: 0.35em solid rgba(69, 59, 97, 0.5);
  color: #ddd;
  padding: 0.6em 0 0.3em 0;
  position: relative;
  font-size: 1.2em;
  margin: 0 auto;
}

#page-header .caption {
  background: url(https://hackage.haskell.org/static/icons/ic_haskell_grayscale_32.svg) no-repeat 0em;
  color: white;
  margin: 0 1em 0 2em;
  font-weight: bold;
  font-style: normal;
  padding-left: 2.2em;
  font-size: 1rem;
}

#page-header a:link, #page-header a:visited { color: white; }

#module-header .caption {
  color: rgb(94, 81, 132);
  font-weight: bold;
  border-bottom: 1px solid #ddd;
}

table.info {
  float: right;
  padding: 0.5em 1em;
  border: 1px solid #ddd;
  color: rgb(78,98,114);
  background-color: #fff;
  max-width: 60%;
  border-spacing: 0;
  position: relative;
  top: -0.78em;
  margin: 0 0 0 2em;
}

.info th {
	padding: 0 1em 0 0;
}

div#style-menu-holder {
  position: relative;
  z-index: 2;
  display: inline;
}

#style-menu {
  position: absolute;
  z-index: 1;
  overflow: visible;
  background: #374c5e;
  margin: 0;
  text-align: center;
  right: 0;
  padding: 0;
  top: 1.25em;
}

#style-menu li {
	display: list-item;
	border-style: none;
	margin: 0;
	padding: 0;
	color: #000;
	list-style-type: none;
}

#style-menu li + li {
	border-top: 1px solid #919191;
}

#style-menu a {
  width: 6em;
  padding: 3px;
  display: block;
}

#footer {
  background: #ddd;
  border-top: 1px solid #aaa;
  padding: 0.5em 0;
  color: #666;
  text-align: center;
  position: absolute;
  width: 100%;
  height: 3em;
  margin-top: 1em;
}

/* @end */

/* @search box */

ul.links li form {
  display: inline;
}
ul.links li form input {
	border:0px;
  padding:1px;
  margin: 0px;
	width: 8em;
}

ul.links li form button {
  border:0px;
  margin: 0px;
  cursor:pointer;
  color: white;
  background-color: transparent;
}

/* @end */

/* @group Front Matter */

#table-of-contents {
  background:  #f7f7f7;
  padding: 1em;
  margin: 0;
  margin-top: 1em;
}

#table-of-contents .caption {
  text-align: left;
  margin: 0;
  font-size: 1.08rem;
}

#table-of-contents ul {
  list-style: none;
  margin: 0;
  margin-top: 10px;
  font-size: 95%;
}

#table-of-contents ul ul {
  margin-left: 2em;
}

#description .caption {
  display: none;
}

#synopsis {
  display: none;
}

.no-frame #synopsis {
  display: block;
  position: fixed;
  right: 0;
  height: 80%;
  top: 10%;
  padding: 0;
}

#synopsis .caption {
  float: left;
  width: 29px;
  color: rgba(255,255,255,0);
  height: 110px;
  margin: 0;
  font-size: 1px;
  padding: 0;
}

#synopsis ul {
  height: 100%;
  overflow: auto;
  padding: 0.5em;
  margin: 0;
}

#synopsis ul ul {
  overflow: hidden;
}

#synopsis ul,
#synopsis ul li.src {
  background-color: #faf9dc;
  white-space: nowrap;
  list-style: none;
  margin-left: 0;
}

/* @end */

/* @group Main Content */
#interface div.top + div.top {
  margin-top: 3em;
}
#interface div.top { margin: 2em 0; }
#interface h1 + div.top,
#interface h2 + div.top,
#interface h3 + div.top,
#interface h4 + div.top,
#interface h5 + div.top {
 	margin-top: 1em;
}

#interface .src .link {
  float: right;
  color: #888;
  padding: 0 7px;
  -moz-user-select: none;
  font-weight: bold;
  line-height: 30px;
}
#interface .src .selflink {
  margin: 0 -0.5em 0 0.5em;
}

#interface table { border-spacing: 2px; }
#interface td {
  vertical-align: top;
  padding-left: 0.5em;
}
#interface td.src {
  white-space: nowrap;
}
#interface td.doc p {
  margin: 0;
}
#interface td.doc p + p {
  margin-top: 0.8em;
}

.subs dl {
  margin: 0;
}

.subs dt {
  float: left;
  clear: left;
  display: block;
  margin: 1px 0;
}

.subs dd {
  float: right;
  width: 90%;
  display: block;
  padding-left: 0.5em;
  margin-bottom: 0.5em;
}

.subs dd.empty {
  display: none;
}

.subs dd p {
  margin: 0;
}


.subs .subs .caption {
  margin-top: 16px !important;
  margin-bottom: 0px !important;
}

.subs .subs .caption + .src {
  margin: 0px;
  margin-top: 8px;
}

.subs .subs .src + .src {
  margin-top: 8px;
}

.top p.src {
  border-bottom: 3px solid #e5e5e5;
  line-height: 2rem;
  margin-bottom: 1em;
}

.subs, .doc {
  /* use this selector for one level of indent */
  padding-left: 2em;
}

.arguments {
  margin-top: -0.4em;
}
.arguments .caption {
  display: none;
}

.fields { padding-left: 1em; }

.fields .caption { display: none; }

.fields p { margin: 0 0; }

/* this seems bulky to me
.methods, .constructors {
  background: #f8f8f8;
  border: 1px solid #eee;
}
*/

/* @end */

/* @group Auxillary Pages */

#mini {
  margin: 0 auto;
  padding: 0 1em 1em;
}

#mini > * {
  font-size: 93%; /* 12pt */
}

#mini #module-list .caption,
#mini #module-header .caption {
  font-size: 125%; /* 15pt */
}

#mini #interface h1,
#mini #interface h2,
#mini #interface h3,
#mini #interface h4 {
  font-size: 109%; /* 13pt */
  margin: 1em 0 0;
}

#mini #interface .top,
#mini #interface .src {
  margin: 0;
}

#mini #module-list ul {
  list-style: none;
  margin: 0;
}

#alphabet ul {
	list-style: none;
	padding: 0;
	margin: 0.5em 0 0;
	text-align: center;
}

#alphabet li {
	display: inline;
	margin: 0 0.25em;
}

#alphabet a {
	font-weight: bold;
}

#index .caption,
#module-list .caption { font-size: 131%; /* 17pt */ }

#index table {
  margin-left: 2em;
}

#index .src {
  font-weight: bold;
}
#index .alt {
  font-size: 77%; /* 10pt */
  font-style: italic;
  padding-left: 2em;
}

#index td + td {
  padding-left: 1em;
}

#module-list ul {
  list-style: none;
  margin: 0 0 0 2em;

     /* Warning: Needed for oldIE support, but words are broken up letter-by-letter */
    -ms-word-break: break-all;
    word-break: break-all;
    /* Non standard for webkit */
    word-break: break-word;
    -webkit-hyphens: auto;
    -moz-hyphens: auto;
    -ms-hyphens: auto;
    hyphens: auto;

}

#detailed-dependencies ul {
  list-style: none;
  margin: 0 0 0 2em;
}

#module-list li {
/*  clear: right; */
}

#module-list span.collapser,
#module-list span.expander {
  background-position: 0 0.3em;
}

#module-list .package {
  float: right;
}

strong.warning { color: #f44336; }

small.info { color: #888; }

/* @end */


/* * * * * * * * * * * * * * * * * * * * * * * * * * * * * * * * * * * * * * */
/* Flags table */

.flags-table td {
  padding-right: 1em;
  padding-bottom: 0.25em;
  vertical-align: top;
}

.flags-table .flag-disabled {
  color: #888;
}

td.flag-desc p {
  margin: 0 0 0 0;
}

p.tip {
  font-size: 85%;
}

.code {
  font-family: monospace;
}

.preformatted {
  white-space: pre
}

.embedded-author-content {
  background: #faf9dc;
  border: 1px solid #d8d7ad;
  padding: 0.5em 1em;
  margin: 0.5em 0 1em 1em;
/*
  padding: 0.25em;
  margin: 0.8em 0;
  border-bottom: 0.25em solid white;
*/
}

.embedded-author-content img {
  max-width: 100%;
}

/* Misc admin forms */

.box {
  background: #faf9dc;
  border: 1px solid #d8d7ad;
  padding: 0.5em 1em;
  max-width: 35em;
  margin: 0.5em 0 1em 1em;
}

table.simpletable th, table.simpletable td {
  padding: 0.2em 1em;
}


table.fancy {
  border: 1px solid #ddd;
  border-collapse: collapse;
}

table.fancy tr {
  border: 1px solid #ddd;
  border-width: 1px 0;
}

table.fancy th {
  background: #f0f0f0;
}

table.fancy td, table.properties td,
table.fancy th, table.properties th {
  padding: 0.25em 0.5em;
}

table.properties tr th:first-child {
  text-align: right;
  padding-right: 12px;
}

table.dataTable.compact.fancy tbody th,
table.dataTable.compact.fancy tbody td {
    padding: 6px 10px;
    line-height: normal;
}

ul.searchresults li {
  margin-bottom: 1em;
}

ul.directory-list {
  list-style: none;
  margin: 0 0 0 2em;
}

.text-button {
  font-size: small;
  background: transparent;
  border: none;
  cursor: pointer;
  color: rgb(196,69,29);
}

.text-button:hover {
  text-decoration: underline;
}

/* Package versions */

a.unpreferred[href]:link {
    color: #ECBA13;
}

a.deprecated[href]:link {
    color: #D00B3C;
}

<<<<<<< HEAD
.versions a.deprecated[href]:link {
    color: #E80C43;
}

p.registration-email {
    border: 1px solid rgb(196,69,29);
    padding: 0 1em;
=======
.versions a.normal[href]:link {
    color: #61B01E;
>>>>>>> 91b8fa66
}<|MERGE_RESOLUTION|>--- conflicted
+++ resolved
@@ -884,16 +884,11 @@
     color: #D00B3C;
 }
 
-<<<<<<< HEAD
-.versions a.deprecated[href]:link {
-    color: #E80C43;
+.versions a.normal[href]:link {
+    color: #61B01E;
 }
 
 p.registration-email {
     border: 1px solid rgb(196,69,29);
     padding: 0 1em;
-=======
-.versions a.normal[href]:link {
-    color: #61B01E;
->>>>>>> 91b8fa66
 }