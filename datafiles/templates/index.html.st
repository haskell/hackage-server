<!DOCTYPE html>
<html>
<head>
$hackageCssTheme()$
<title>Introduction | Hackage</title>
</head>

<body>
$hackagePageHeader()$

<div id="content">
<h1>Welcome to Hackage!</h1>
<p><b>Hackage</b> is the Haskell community's central package archive of open source software.
   Package authors use it to publish their libraries and programs while other
   Haskell programmers use tools like <a href="/package/cabal-install">cabal-install</a>
   to download and install packages (or people get the packages via their distro).</p>
<p>This web interface to Hackage lets you:</p>
<ul>
<li><a href="/packages/browse">Browse</a> the packages</li>
<li><a href="/packages/search">Search</a> for packages by keyword (in the name or description)</li>
<li>See what packages have been <a href="/packages/recent">uploaded recently</a></li>
<li><a href="/upload">Upload</a> your own packages to Hackage (note that you'll need an <a href="/accounts">account</a>)</li>
</ul>
<p>Each package includes:
<ul>
<li>A description of what it does</li>
<li>Licence information</li>
<li>Author information</li>
<li>A declarative specification of library & tool dependencies</li>
<li>A list of executables and/or library modules provided by the package</li>
<li>Haddock documentation (if available) with source links</li>
<li>A downloadable gzipped tarball</li>
</ul>
<p>Guidelines for Hackage Packages:</p>
<ul>
<<<<<<< HEAD
<li>All packages should follow the <a href="http://pvp.haskell.org/">Package Versioning Policy (PVP)</a>.</li>
<li>Packages cannot be deleted, so you should consider uploading new versions packages as a <a href="http://hackage.haskell.org/packages/candidates/upload">package candidate</a> and testing before publishing it to the main index.</li>
</ul>
<p>In addition to the main package list page, there are a few other package indices:</p>
<ul>
<li><a href="/packages">All packages sorted by category (this is the "classic" standard view, for those who miss it).</a></li>
=======
<li>All packages should follow the <a href="https://pvp.haskell.org/">Package Versioning Policy (PVP)</a>.</li>
<li><strong>Packages cannot be deleted</strong>, so you should consider uploading new versions packages as a <a href="/packages/candidates/upload">package candidate</a> and testing before publishing it to the main index.</li>
<li>Please consult the <a href="/upload">documentation for uploading packages</a> for more in-depth information about Hackage's policies.</li>
</ul>
<p>In addition to the main package list page, there are a few other package indices:</p>
<ul>
<li><a href="/packages/browse">Browsable package index</a></li>
>>>>>>> 637f958d
<li><a href="/packages/tags">All tags</a></li>
<!-- <li><a href="/packages/names">All packages by name</a>, with tags</li> -->
<!-- <li><a href="/packages/reverse">All packages with reverse dependencies</a></li> -->
<!-- <li><a href="/packages/top">All packages by download</a></li> -->
<li><a href="/packages/preferred">All packages with preferred versions</a></li>
<li><a href="/packages/deprecated">All deprecated packages</a></li>
<li><a href="/packages/candidates">All candidate packages</a></li>
</ul>

<h1>Administrative issues</h1>

<ul>
<li><a href="https://wiki.haskell.org/Taking_over_a_package">Taking over a package</a> on Hackage</li>
<li><a href="https://wiki.haskell.org/Abandoning_a_package">Abandoning a package</a> on hackage</li>
<li><a href="https://wiki.haskell.org/Hackage_trustees">Hackage trustees</a> and what they do</li>
<li>Submitting <a href="https://wiki.haskell.org/Library_submissions">changes for the core libraries</a></li>
</ul>

<h2 id="reporting-problems">Reporting problems</h2>

<p>For issues with accounts or permissions please contact the administrators by email
at <a href="mailto:admin@hackage.haskell.org">admin@hackage.haskell.org</a></p>

<p>For bugs with the site code or server/hosting issues, please report them in our 
   <a href="https://github.com/haskell/hackage-server/issues">issue tracker</a>.</p>
   
<p>Infrastructure status information is available at <a href="http://status.haskell.org">status.haskell.org</a> 
   and automated uptime information at <a href="http://auto-status.haskell.org/">auto-status.haskell.org</a>.
   Serious issues requiring immediate action should be reported to <a href="mailto:admin@haskell.org">admin@haskell.org</a> or on the
   #haskell-infrastructure irc channel on freenode.</p>

<h2 id="contributing-to-the-development">Contributing to the development</h2>

<p>The <a href="https://github.com/haskell/hackage-server">code</a> is on github and we welcome pull requests.</p>

<p>There are open tickets describing existing bugs and features that we want or that are in need of improvement. Help on any of these would be greatly appreciated.</p>

<p>There is some developer and user documentation on the <a href="https://github.com/haskell/hackage-server/wiki">github wiki</a>, including a quick guide to getting your own server instance up and running.</p>
  
<p>You can ask questions on the <a href="http://www.haskell.org/pipermail/cabal-devel/">cabal-devel</a> mailing list or on IRC in the <code>#hackage</code> channel on freenode.</p>

<p>The new server has an automatically-generated <a href="/api">site api</a>. This is mainly intended as documentation for people working with the server, rather than as a user-oriented site map, but it can be interesting to see exactly what is available. This includes important resources like the machine-readable <a href="/packages/index.tar.gz">index of packages</a>, used by clients like <code>cabal-install</code>.</p>


<h1>Hackage 2</h1>

<p>The "Hackage 2" codebase was deployed as the official Hackage in September 2013,
   spearheaded by <a href="https://www.well-typed.com/">Well-Typed</a> and the <a href="http://industry.haskell.org/">Industrial Haskell Group</a> (IHG).</p>
   
<h2 id="support-from-the-industrial-haskell-group">Support from the Industrial Haskell Group</h2>

<a href="http://industry.haskell.org/"><img style="float: left; margin-right: 1em" src="/static/ihg-logo.png" height="90" alt="The IHG logo" /></a>

<p>The IHG is a consortium of companies that rely on Haskell. 
   While the volunteer effort got us the “first 90%” of the way there (including adding a number of new features) there was still the “last 90%” to do to get it production ready.
   IHG members funded the effort to get Hackage 2 up to feature parity and get it ready for the switchover.</p>

<p>Hackage has over 5000 packages written by over 1000 people — including the world’s best Haskell developers. This is a massive resource. The IHG members recognise that improvements to the tools and infrastructure that the community uses helps the community to produce more and better code. This is a benefit to everyone in the community — including the commercial users.</p>

<p>The IHG is keen to increase its membership so that more resources can be dedicated to improving the Haskell development platform. If your organisation relies on Haskell in some way then you may want to consider joining. See the <a href="http://industry.haskell.org/">IHG website</a> for more details or contact <a href="mailto:info@industry.haskell.org">info@industry.haskell.org</a>.</p>

<h2 id="support-from-the-smartest-cdn">The fastest Content Distribution Network</h2>

<a href="https://www.fastly.com/"><img style="float: left; margin-right: 1em" src="/static/fastly-logo.png" height="80" alt="Fastly's logo" /></a>

<p>As the needs of the Haskell.org community increase, Hackage and other parts of our infrastructure demand increasing amounts of bandwidth, lower latency, and more storage and compute resources. Hackage contains code written from people all over the world, and uptime as well as speed are important to developers.</p>

<p><a href="https://www.fastly.com/">Fastly.com</a> has offered the Haskell.org community unlimited access to their CDN, allowing us to push TBs of data through their edge systems, provide resource shielding for servers, and get real-time analytics for all our users and data.</p>
   
</div>
</body>
</html>
<|MERGE_RESOLUTION|>--- conflicted
+++ resolved
@@ -33,22 +33,13 @@
 </ul>
 <p>Guidelines for Hackage Packages:</p>
 <ul>
-<<<<<<< HEAD
-<li>All packages should follow the <a href="http://pvp.haskell.org/">Package Versioning Policy (PVP)</a>.</li>
-<li>Packages cannot be deleted, so you should consider uploading new versions packages as a <a href="http://hackage.haskell.org/packages/candidates/upload">package candidate</a> and testing before publishing it to the main index.</li>
-</ul>
-<p>In addition to the main package list page, there are a few other package indices:</p>
-<ul>
-<li><a href="/packages">All packages sorted by category (this is the "classic" standard view, for those who miss it).</a></li>
-=======
 <li>All packages should follow the <a href="https://pvp.haskell.org/">Package Versioning Policy (PVP)</a>.</li>
 <li><strong>Packages cannot be deleted</strong>, so you should consider uploading new versions packages as a <a href="/packages/candidates/upload">package candidate</a> and testing before publishing it to the main index.</li>
 <li>Please consult the <a href="/upload">documentation for uploading packages</a> for more in-depth information about Hackage's policies.</li>
 </ul>
 <p>In addition to the main package list page, there are a few other package indices:</p>
 <ul>
-<li><a href="/packages/browse">Browsable package index</a></li>
->>>>>>> 637f958d
+<li><a href="/packages">All packages sorted by category (this is the "classic" standard view, for those who miss it).</a></li>
 <li><a href="/packages/tags">All tags</a></li>
 <!-- <li><a href="/packages/names">All packages by name</a>, with tags</li> -->
 <!-- <li><a href="/packages/reverse">All packages with reverse dependencies</a></li> -->
