--- conflicted
+++ resolved
@@ -9,10 +9,6 @@
 $hackagePageHeader()$
 
 <div id="content">
-<<<<<<< HEAD
-=======
-<h2>User accounts</h2>
->>>>>>> 6396f245
 <h2>Create an account</h2>
 
 <p>Fill in the <a href="/users/register-request">registation form</a> to get
@@ -20,13 +16,6 @@
 
 <p>Once you have your account you can upload packages with <em>new</em> names,
 but not other existing packages.</p>
-<<<<<<< HEAD
-=======
-
-<p>If you want to upload a new version for a package uploaded by another user,
-you should contact that user and request to be added to the package's
-maintainer group.</p>
->>>>>>> 6396f245
 
 <p>If you want to upload a new version for a package uploaded by another user,
 you should contact that user and request to be added to the package's
