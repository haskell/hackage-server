--- conflicted
+++ resolved
@@ -113,7 +113,6 @@
 yourself or to mark it as unsupported.
 </p>
 
-<<<<<<< HEAD
 <h3>Group Accounts</h3>
 
 <p>Occasionally organizations want to have a group / organizational account
@@ -122,15 +121,6 @@
 accounts and use the group account only for managing the maintainer list for
 the package.
 </p>
-
-<h3>Upload forms</h3>
-<p>Some last formalities: to upload a package, you'll need a Hackage
-<a href="accounts">username</a> and password. (Alternatively, there's a
-command-line interface via cabal-install, which also needs the same username
-and password.)
-</p>
-=======
->>>>>>> 4039daa3
 
 <h3 id="candidates">Package Candidates</h3>
 
