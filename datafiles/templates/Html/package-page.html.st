--- conflicted
+++ resolved
@@ -54,11 +54,7 @@
       <tbody>
 
         <tr>
-<<<<<<< HEAD
-          <th>Versions <span style="font-weight:normal;font-size: small;">[<a href="/package/$package.name$.rss">RSS</a>]</span></th>
-=======
-          <th>Versions<span style="font-weight:normal;"> [<a href="https://pvp.haskell.org/faq">faq</a>]</span></th>
->>>>>>> d4301216
+          <th>Versions <span style="font-weight:normal;font-size: small;">[<a href="/package/$package.name$.rss">RSS</a>]  [<a href="https://pvp.haskell.org/faq">faq</a>]</span></th>
           <td>$versions$</td>
         </tr>
 
