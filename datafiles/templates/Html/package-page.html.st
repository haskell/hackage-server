--- conflicted
+++ resolved
@@ -36,11 +36,7 @@
 
     $if(isDeprecated)$
     <div id="deprecated">
-<<<<<<< HEAD
-      <span style="color:#D00B3C">Deprecated.</span>
-=======
       <span style="color:#D00B3C">Deprecated</span>
->>>>>>> bc194a32
       $deprecatedMsg$
     </div>
     $else$
