--- conflicted
+++ resolved
@@ -51,60 +51,6 @@
     #browseTable th.descending {
       background-image: url(/static/images/sort_desc.png);
     }
-<<<<<<< HEAD
-    .paginator {
-      margin-left: auto;
-    }
-    @media (prefers-color-scheme: dark) {
-      .paginator a {
-        color: #474747;
-      }
-    }
-    @media (prefers-color-scheme: light) {
-      .paginator a {
-        color: #333 !important;
-      }
-    }
-    .paginator a {
-      box-sizing: border-box;
-      display: inline-block;
-      min-width: 1.5em;
-      padding: 0.5em 1em;
-      margin-left: 2px;
-      text-align: center;
-      text-decoration: none !important;
-      border: 1px solid transparent;
-      border-radius: 2px;
-    }
-    @media (prefers-color-scheme: dark) {
-      .paginator .current, .paginator .current:hover {
-        color: #474747;
-        background: linear-gradient(to bottom, #585858 0%, #111 100%);
-      }
-    }
-    @media (prefers-color-scheme: light) {
-      .paginator .current, .paginator .current:hover {
-        color: #333 !important;
-        background: linear-gradient(to bottom, #fff 0%, #dcdcdc 100%);
-      }
-    }
-    .paginator .current, .paginator .current:hover {
-      border: 1px solid #979797;
-    }
-    .paginator a:hover {
-      color: white !important;
-      border: 1px solid #111;
-      background: linear-gradient(to bottom, #585858 0%, #111 100%);
-    }
-    .paginator span {
-      padding: 0 1em;
-      cursor: default;
-    }
-    .paginator .disabled {
-      color: #666;
-    }
-=======
->>>>>>> 49bc9475
     .filterSuggestion {
       display: flex;
       align-items: center;
@@ -227,7 +173,7 @@
           <dd>Only show packages with more than 1000 downloads within the last 30 days. The download count is inexact because Hackage uses a <a href="https://en.wikipedia.org/wiki/Content_delivery_network" target=_blank>content delivery network</a>.</dd>
           <dt>(lastUpload &lt; 2021-10-29)</dt>
           <dd>Only show packages for which the last upload was before (i.e. excluding) the given UTC date in <a target=_blank href="https://www.w3.org/TR/NOTE-datetime">the 'complete date' format as specified using ISO 8601</a>.</dd>
-          <dt>(lastUpload = 2021-10-29)</dt>
+          <dt>(lastUpload = 2021-10-29)</dt>x
           <dd>Only show packages for which the last upload was within the 24 hours of the given UTC date.</dd>
           <dt>(maintainer:SimonMarlow)</dt>
           <dd>Only show packages for which the maintainers list includes the user name <a target=_blank href="/user/SimonMarlow">SimonMarlow</a>.</dd>
