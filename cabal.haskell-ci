--- conflicted
+++ resolved
@@ -1,9 +1,4 @@
 branches: master ci*
-<<<<<<< HEAD
-
-installed: +all -Cabal -text -parsec
-=======
->>>>>>> 49bc9475
 
 installed: +all -Cabal -text -parsec -process
   -- Cabal-3.8.1.0 wants process-1.6.14 or newer
@@ -25,16 +20,7 @@
 haddock-components: all
   -- since haskell-ci 0.15.20220822
 
-<<<<<<< HEAD
-apt: libbrotli-dev
-
--- Make sure the haddock step is included,
--- even though we don't define any library.
-haddock-components: all
-  -- since haskell-ci 0.15.20220822
-=======
 tests: >= 9.4
   -- parallel-doctest uses the ghc package
   -- and thus does not build with Cabal-3.8.1.0 below GHC 9.4
-  -- See: https://github.com/haskell/cabal/issues/8554
->>>>>>> 49bc9475
+  -- See: https://github.com/haskell/cabal/issues/8554