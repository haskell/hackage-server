--- conflicted
+++ resolved
@@ -1,14 +1,6 @@
 branches: master ci*
 
-<<<<<<< HEAD
-installed: +all -Cabal -text -parsec -process
-  -- Cabal-3.8.1.0 wants process-1.6.14 or newer
-
--- Did not help to salvage ghc-9.2 and below:
--- installed: -all +ghc
-=======
 installed: +all -Cabal -Cabal-syntax -text -parsec -process
->>>>>>> bc194a32
 
 -- Does not work with GHA:
 -- -- allow failures with ghc-7.6 and ghc-7.8
@@ -16,20 +8,6 @@
 
 -- Use Ubuntu 22.04
 distribution: jammy
-<<<<<<< HEAD
-
-apt: libbrotli-dev
-
--- Make sure the haddock step is included,
--- even though we don't define any library.
-haddock-components: all
-  -- since haskell-ci 0.15.20220822
-
-tests: >= 9.4
-  -- parallel-doctest uses the ghc package
-  -- and thus does not build with Cabal-3.8.1.0 below GHC 9.4
-  -- See: https://github.com/haskell/cabal/issues/8554
-=======
 
 apt: libbrotli-dev libgd-dev
   -- libgd-dev is for gd via hs-captcha
@@ -42,5 +20,4 @@
 -- tests: >= 9.4
 --   -- parallel-doctest uses the ghc package
 --   -- and thus does not build with Cabal-3.8.1.0 below GHC 9.4
---   -- See: https://github.com/haskell/cabal/issues/8554
->>>>>>> bc194a32
+--   -- See: https://github.com/haskell/cabal/issues/8554