{-# LANGUAGE PatternGuards #-}
{-# LANGUAGE ScopedTypeVariables #-}
module Main (main) where

import Network.HTTP hiding (password)
import Network.Browser
import Network.URI (URI(..))
import Distribution.Client
import Distribution.Client.Cron (cron, rethrowSignalsAsExceptions,
                                 Signal(..), ReceivedSignal(..))
import qualified Distribution.Client.Index as Index
import qualified Distribution.Server.Features.BuildReports.BuildReport as BR

import Distribution.Package
import Distribution.Text
import Distribution.Verbosity
import Distribution.Simple.Utils hiding (intercalate)
import Distribution.Version (Version)

import Data.Either
import Data.List
import Data.Maybe
import Data.Ord (Down(..))
import Data.Time
import Control.Applicative as App
import Control.Exception
import Control.Monad
import Control.Monad.Trans
import qualified Data.ByteString.Lazy       as BS
import qualified Data.Map                   as M

import qualified Codec.Compression.GZip  as GZip
import qualified Codec.Archive.Tar       as Tar
import qualified Codec.Archive.Tar.Entry as Tar

import System.Environment
import System.Exit(exitFailure, ExitCode(..))
import System.FilePath
import System.Directory (canonicalizePath, createDirectoryIfMissing,
                         doesFileExist, doesDirectoryExist, getDirectoryContents,
                         renameFile, removeFile,
                         createDirectory, removeDirectoryRecursive,
                         createDirectoryIfMissing, makeAbsolute)
import System.Console.GetOpt
import System.Process
import System.IO
import Control.Concurrent

import Paths_hackage_server (version)


import Data.Aeson (eitherDecode, encode, parseJSON)
import Data.Aeson.Types (parseEither)

data Mode = Help [String]
          | Init URI [URI]
          | Stats
          | Build [PackageId]

data BuildOpts = BuildOpts {
                     bo_verbosity  :: Verbosity,
                     bo_runTime    :: Maybe NominalDiffTime,
                     bo_stateDir   :: FilePath,
                     bo_continuous :: Maybe Int,
                     bo_keepGoing  :: Bool,
                     bo_dryRun     :: Bool,
                     bo_prune      :: Bool,
                     bo_username   :: Maybe String,
                     bo_password   :: Maybe String,
                     bo_buildAttempts :: Int,
                     -- ^ how many times to attempt to rebuild a failing package
                     bo_buildOlderGHC :: Bool,
                     bo_buildOrder :: BuildOrder
                 }

data BuildConfig = BuildConfig {
                       bc_srcURI   :: URI,
                       bc_auxURIs  :: [URI],
                       bc_username :: String,
                       bc_password :: String
                   }

data BuildOrder = LatestVersionFirst
                  -- ^ First build all of the latest versions of each package
                  -- Then go back and build all the older versions
                | MostRecentlyUploadedFirst
                  -- ^ Build in order of upload date.

srcName :: URI -> String
srcName uri = fromMaybe (show uri) (uriHostName uri)

installDirectory :: BuildOpts -> FilePath
installDirectory bo = bo_stateDir bo </> "tmp-install"

resultsDirectory :: BuildOpts -> FilePath
resultsDirectory bo = bo_stateDir bo </> "results"

main :: IO ()
main = topHandler $ do
    rethrowSignalsAsExceptions [SIGABRT, SIGINT, SIGQUIT, SIGTERM]
    hSetBuffering stdout LineBuffering
    args <- getArgs
    (mode, opts) <- validateOpts args

    case mode of
        Help strs ->
            do let usageHeader = intercalate "\n" [
                       "Usage: hackage-build init URL [auxiliary URLs] [options]",
                       "       hackage-build build [packages] [options]",
                       "       hackage-build stats",
                       "Options:"]
               mapM_ putStrLn strs
               putStrLn $ usageInfo usageHeader buildFlagDescrs
               unless (null strs) exitFailure
        Init uri auxUris -> initialise opts uri auxUris
        Stats ->
            do stateDir <- canonicalizePath $ bo_stateDir opts
               let opts' = opts {
                               bo_stateDir = stateDir
                           }
               stats opts'
        Build pkgs ->
            do stateDir <- canonicalizePath $ bo_stateDir opts
               let opts' = opts {
                               bo_stateDir = stateDir
                           }
               case bo_continuous opts' of
                 Nothing ->
                   buildOnce opts' pkgs
                 Just interval -> do
                   cron (bo_verbosity opts')
                        interval
                        (const (buildOnce opts' pkgs))
                        ()


---------------------------------
-- Initialisation & config file
--

initialise :: BuildOpts -> URI -> [URI] -> IO ()
initialise opts uri auxUris
    = do username <- readMissingOpt "Enter hackage username" (bo_username opts)
         password <- readMissingOpt "Enter hackage password" (bo_password opts)
         let config = BuildConfig {
                        bc_srcURI   = uri,
                        bc_auxURIs  = auxUris,
                        bc_username = username,
                        bc_password = password
                      }
         createDirectoryIfMissing False $ bo_stateDir opts
         createDirectoryIfMissing False $ resultsDirectory opts
         writeConfig opts config
         writeCabalConfig opts config
  where
    readMissingOpt prompt = maybe (putStrLn prompt >> getLine) return

-- | Parse the @00-index.cache@ file of the available package repositories.
parseRepositoryIndices :: BuildOpts -> Verbosity -> IO (M.Map PackageIdentifier Tar.EpochTime)
parseRepositoryIndices opts verbosity = do
    let cabalDir = bo_stateDir opts </> "cached-tarballs"
    cacheDirs <- listDirectory cabalDir
    indexFiles <- filterM doesFileExist $ map (\dir -> cabalDir </> dir </> "01-index.tar") cacheDirs
    M.unions <$> mapM readIndex indexFiles
  where
    readIndex fname = do
        bs <- BS.readFile fname
        let mkPkg pkg entry = (pkg, Tar.entryTime entry)
        case Index.read mkPkg (".cabal" `isSuffixOf`) bs of
          Left msg -> do warn verbosity $ "failed to read package index "++show fname++": "++msg
                         return M.empty
          Right pkgs -> return $ M.fromList pkgs

    -- stolen from directory-1.2.5
    listDirectory :: FilePath -> IO [FilePath]
    listDirectory path =
      (filter f) <$> (getDirectoryContents path)
      where f filename = filename /= "." && filename /= ".."


writeConfig :: BuildOpts -> BuildConfig -> IO ()
writeConfig opts BuildConfig {
                   bc_srcURI   = uri,
                   bc_auxURIs  = auxUris,
                   bc_username = username,
                   bc_password = password
                 } =
    -- [Note: Show/Read URI]
    -- Ideally we'd just be showing a BuildConfig, but URI doesn't
    -- have Show/Read, so that doesn't work. So instead, we write
    -- out a tuple containing the uri as a string, and parse it
    -- each time we read it.
    let confStr = show (show uri, map show auxUris, username, password) in
    writeFile (configFile opts) confStr

readConfig :: BuildOpts -> IO BuildConfig
readConfig opts = do
    xs <- readFile $ configFile opts
    case reads xs of
      [((uriStr, auxUriStrs, username, password), _)] ->
         case mapM validateHackageURI (uriStr : auxUriStrs) of
         -- Shouldn't happen: We check that this
         -- returns Right when we create the
         -- config file. See [Note: Show/Read URI].
           Left theError -> dieNoVerbosity theError
           Right (uri : auxUris) ->
               return $ BuildConfig {
                            bc_srcURI   = uri,
                            bc_auxURIs  = auxUris,
                            bc_username = username,
                            bc_password = password
                        }
           Right _ -> error "The impossible happened"
      _ ->
         dieNoVerbosity "Can't parse config file (maybe re-run \"hackage-build init\")"

configFile :: BuildOpts -> FilePath
configFile opts = bo_stateDir opts </> "hackage-build-config"

writeCabalConfig :: BuildOpts -> BuildConfig -> IO ()
writeCabalConfig opts config = do
    let tarballsDir  = bo_stateDir opts </> "cached-tarballs"
    createDirectoryIfMissing False tarballsDir

    -- Because we call runProcess with installDirectory as the cwd,
    -- this relative path won't be valid when cabal is running.
    -- An absolute path remains valid independently of cwd.
    absTarballsDir <- makeAbsolute tarballsDir

    writeFile (bo_stateDir opts </> "cabal-config") . unlines $
        [ "remote-repo: " ++ srcName uri ++ ":" ++ show uri
        | uri <- bc_srcURI config : bc_auxURIs config ]
     ++ [ "remote-repo-cache: " ++ absTarballsDir ]


----------------------
-- Displaying status
--

data StatResult = AllVersionsBuiltOk
                | AllVersionsAttempted
                | NoneBuilt
                | SomeBuiltOk
                | SomeFailed
    deriving Eq

stats :: BuildOpts -> IO ()
stats opts = do
    config <- readConfig opts
    let verbosity = bo_verbosity opts

    notice verbosity "Initialising"

    pkgIdsHaveDocs <- getDocumentationStats verbosity opts config Nothing
    infoStats verbosity (Just statsFile) pkgIdsHaveDocs
  where
    statsFile = bo_stateDir opts </> "stats"

infoStats :: Verbosity -> Maybe FilePath -> [DocInfo] -> IO ()
infoStats verbosity mDetailedStats pkgIdsHaveDocs = do
    nfo $ "There are "
       ++ show (length byPackage)
       ++ " packages with a total of "
       ++ show (length pkgIdsHaveDocs)
       ++ " package versions"
    nfo $ "So far we have built or attempted to built "
       ++ show (length (filter ((/= DocsNotBuilt) . docInfoHasDocs) pkgIdsHaveDocs))
       ++ " packages; only "
       ++ show (length (filter ((== DocsNotBuilt) . docInfoHasDocs) pkgIdsHaveDocs))
       ++ " left!"

    nfo "Considering the most recent version only:"
    nfo . printTable . indent $ [
        [show (length mostRecentBuilt)   , "built succesfully"]
      , [show (length mostRecentFailed)  , "failed to build"]
      , [show (length mostRecentNotBuilt), "not yet built"]
      ]

    nfo "Considering all versions:"
    nfo . printTable . indent $ [
        [count AllVersionsBuiltOk,   "all versions built successfully"]
      , [count AllVersionsAttempted, "attempted to build all versions, but some failed"]
      , [count SomeBuiltOk,          "not all versions built yet, but those that did were ok"]
      , [count SomeFailed,           "not all versions built yet, and some failures"]
      , [count NoneBuilt,            "no versions built yet"]
      ]

    case mDetailedStats of
      Nothing        -> App.pure ()
      Just statsFile -> do
        writeFile statsFile $ printTable (["Package", "Version", "Has docs?"] : formattedStats)
        notice verbosity $ "Detailed statistics written to " ++ statsFile
  where
    -- | We avoid 'info' here because it re-wraps the text
    nfo :: String -> IO ()
    nfo str = when (verbosity >= verbose) $ putStrLn str

    byPackage :: [[DocInfo]]
    byPackage = map (sortBy (flip (comparing docInfoPackageVersion)))
              $ groupBy (equating  docInfoPackageName)
              $ sortBy  (comparing docInfoPackageName) pkgIdsHaveDocs

    mostRecentBuilt, mostRecentFailed, mostRecentNotBuilt :: [[DocInfo]]
    mostRecentBuilt    = filter ((== HasDocs)      . docInfoHasDocs . head) byPackage
    mostRecentFailed   = filter ((== DocsFailed)   . docInfoHasDocs . head) byPackage
    mostRecentNotBuilt = filter ((== DocsNotBuilt) . docInfoHasDocs . head) byPackage

    categorise :: [DocInfo] -> StatResult
    categorise ps
      | all (== HasDocs)      hd = AllVersionsBuiltOk
      | all (/= DocsNotBuilt) hd = AllVersionsAttempted
      | all (== DocsNotBuilt) hd = NoneBuilt
      | all (/= DocsFailed)   hd = SomeBuiltOk
      | otherwise                = SomeFailed
      where
        hd = map docInfoHasDocs ps

    categorised :: [StatResult]
    categorised = map categorise byPackage

    count :: StatResult -> String
    count c = show (length (filter (c ==) categorised))

    formatPkg :: [DocInfo] -> [[String]]
    formatPkg = map $ \docInfo -> [
                          display (docInfoPackageName docInfo)
                        , display (docInfoPackageVersion docInfo)
                        , show (docInfoHasDocs docInfo)
                        ]

    formattedStats :: [[String]]
    formattedStats = concatMap formatPkg byPackage

    indent :: [[String]] -> [[String]]
    indent = map ("  " :)

-- | Formats a 2D table so that everything is nicely aligned
--
-- NOTE: Expects the same number of columns in every row!
printTable :: [[String]] -> String
printTable xss = intercalate "\n"
               . map unwords
               . map padCols
               $ xss
  where
    colWidths :: [[Int]]
    colWidths = map (map length) xss

    maxColWidths :: [Int]
    maxColWidths = map maximum (transpose colWidths)

    padCols :: [String] -> [String]
    padCols cols = zipWith padTo maxColWidths cols

    padTo :: Int -> String -> String
    padTo len str = str ++ replicate (len - length str) ' '

data HasDocs = HasDocs | DocsNotBuilt | DocsFailed
  deriving (Eq, Show)

data DocInfo = DocInfo {
    docInfoPackage     :: PackageIdentifier
  , docInfoHasDocs     :: HasDocs
  , docInfoIsCandidate :: Bool
  , docInfoRunTests    :: Bool
  }
  deriving Show

docInfoPackageName :: DocInfo -> PackageName
docInfoPackageName = pkgName . docInfoPackage

docInfoPackageVersion :: DocInfo -> Version
docInfoPackageVersion = pkgVersion . docInfoPackage

docInfoBaseURI :: BuildConfig -> DocInfo -> URI
docInfoBaseURI config docInfo =
  if not (docInfoIsCandidate docInfo)
    then bc_srcURI config <//> "package" </> display (docInfoPackage docInfo)
    else bc_srcURI config <//> "package" </> display (docInfoPackage docInfo) </> "candidate"

docInfoDocsURI :: BuildConfig -> DocInfo -> URI
docInfoDocsURI config docInfo = docInfoBaseURI config docInfo <//> "docs"

docInfoTarGzURI :: BuildConfig -> DocInfo -> URI
docInfoTarGzURI config docInfo = docInfoBaseURI config docInfo <//> display (docInfoPackage docInfo) <.> "tar.gz"

docInfoReports :: BuildConfig -> DocInfo -> URI
docInfoReports config docInfo = docInfoBaseURI config docInfo <//> "reports/"

parseJsonStats :: BS.ByteString -> ([String],[BR.PkgDetails])
parseJsonStats = either (\x -> ([x],[])) (partitionEithers . map (parseEither parseJSON)) . eitherDecode

getDocumentationStats :: Verbosity
                      -> BuildOpts
                      -> BuildConfig
                      -> Maybe [PackageId]
                      -> IO [DocInfo]
getDocumentationStats verbosity opts config pkgs = do
    notice verbosity "Downloading documentation index"
    httpSession verbosity "hackage-build" version $ do
      curGhcVersion <- liftIO $ case bo_buildOlderGHC opts of
                                  True -> getGHCversion
                                  False -> return Nothing
      mPackages   <- fmap parseJsonStats <$> requestGET' (packagesUri False curGhcVersion)
      mCandidates <- fmap parseJsonStats <$> requestGET' (packagesUri True curGhcVersion)
      liftIO $ print curGhcVersion
      case (mPackages, mCandidates) of
        -- Download failure
        (Nothing, _) -> fail $ "Could not download " ++ show (packagesUri False curGhcVersion)
        (_, Nothing) -> fail $ "Could not download " ++ show (packagesUri True curGhcVersion)
        -- Success
        (Just (perrs, packages), Just (cerrs, candidates)) -> do
          liftIO . when (not . null $ perrs) . putStrLn $ "failed package json parses: " ++ show perrs
          liftIO . when (not . null $ cerrs) . putStrLn $ "failed candidate json parses: " ++ show cerrs
          let packages'   = map checkFailed packages
              candidates' = map checkFailed candidates
          return $ map (setIsCandidate False) packages'
                ++ map (setIsCandidate True)  candidates'
  where
    -- curGhcVersion = "f"
    getGHCversion :: IO (Maybe String)
    getGHCversion = do
      let dirloc = (bo_stateDir opts) </> "ghc" <.> "log"
      moutput <- openFile dirloc ReadWriteMode
      ph <- runProcess "ghc" ["--info"] Nothing
                    Nothing Nothing (Just moutput) Nothing
      waitForProcess ph
      hClose moutput
      handler <- openFile dirloc ReadWriteMode
      contents <- hGetContents handler
      let res      = read contents :: [(String, String)]
          version' = lookup "Project version" res
      return version'

    getQry :: [PackageIdentifier] -> String
    getQry [] = ""
    getQry [pkg] = display pkg
    getQry (x:y) = (display x) ++ "," ++ getQry y

    packagesUri :: Bool -> Maybe String -> URI
    packagesUri isCandidate curGhcVersion= do
      addEnd pkgs curGhcVersion $ addCandi isCandidate getURI
      where
        getURI = bc_srcURI config <//> "packages"
        addCandi True  uri  = uri <//> "candidates"
        addCandi False uri  = uri
        addEnd _            (Just a) uri = uri <//> "docs.json" ++ "?ghcid=" ++ a
        addEnd (Just [])    Nothing  uri = uri <//> "docs.json" ++ "?doc=false&fail=" ++ (show $ bo_buildAttempts opts)
        addEnd (Just pkgs') Nothing  uri = uri <//> "docs.json" ++ "?pkgs=" ++ (getQry pkgs')
        addEnd Nothing      Nothing  uri = uri <//> "docs.json"

    checkFailed :: BR.PkgDetails -> (PackageIdentifier, HasDocs, Bool)
    checkFailed pkgDetails =
      let pkgId = BR.pkid pkgDetails
          hasDocs = case (BR.docs pkgDetails, BR.failCnt pkgDetails) of
            (True , _)                        -> HasDocs
            (False, Just BR.BuildOK)          -> DocsFailed
            (False, Just (BR.BuildFailCnt a))
                | a >= bo_buildAttempts opts  -> DocsFailed
            (False, _)                        -> DocsNotBuilt
      in  (pkgId, hasDocs, fromMaybe True $ BR.runTests pkgDetails)

    setIsCandidate :: Bool -> (PackageIdentifier, HasDocs, Bool) -> DocInfo
    setIsCandidate isCandidate (pId, hasDocs, runTests) = DocInfo {
        docInfoPackage     = pId
      , docInfoHasDocs     = hasDocs
      , docInfoIsCandidate = isCandidate
      , docInfoRunTests    = runTests
      }


----------------------
-- Building packages
--

buildOnce :: BuildOpts -> [PackageId] -> IO ()
buildOnce opts pkgs = keepGoing $ do
    config <- readConfig opts
    notice verbosity "Initialising"

    handleDoesNotExist () $
        removeDirectoryRecursive $ installDirectory opts

    updatePackageIndex
    -- Due to caching sometimes the package repository state may lag behind the
    -- documentation index. Consequently, we make sure that the packages we are
    -- going to build actually appear in the repository before building. See
    -- #543.
    repoIndex <- parseRepositoryIndices opts verbosity

    pkgIdsHaveDocs <- getDocumentationStats verbosity opts config (Just pkgs)
    infoStats verbosity Nothing pkgIdsHaveDocs
    threadDelay (10^(7::Int))

    let orderBuilds :: BuildOrder -> [DocInfo] -> [DocInfo]
        orderBuilds LatestVersionFirst =
              latestFirst
            . map (sortBy (flip (comparing docInfoPackageVersion)))
            . groupBy (equating  docInfoPackageName)
            . sortBy  (comparing docInfoPackageName)
          where
            -- NOTE: assumes all these lists are non-empty
            latestFirst :: [[DocInfo]] -> [DocInfo]
            latestFirst ids = map head ids ++ concatMap tail ids

        orderBuilds MostRecentlyUploadedFirst =
              map snd
            . sortBy (comparing fst)
            . mapMaybe (\pkg -> fmap (\uploadTime -> (Down uploadTime, pkg)) (M.lookup (docInfoPackage pkg) repoIndex))


    let toBuild :: [DocInfo]
        toBuild = filter (flip M.member repoIndex . docInfoPackage)
                . orderBuilds (bo_buildOrder opts)
                $ pkgIdsHaveDocs

    notice verbosity $ show (length toBuild) ++ " package(s) to build"

    -- Try to build each of them, uploading the documentation and
    -- build reports along the way. We mark each package as having
    -- documentation in the cache even if the build fails because
    -- we don't want to keep continually trying to build a failing
    -- package!
    startTime <- getCurrentTime

    let go :: [DocInfo] -> IO ()
        go [] = return ()
        go (docInfo : toBuild') = do
          processPkg verbosity opts config docInfo

          -- We don't check the runtime until we've actually tried
          -- to build a doc, so as to ensure we make progress.
          outOfTime <- case bo_runTime opts of
              Nothing -> return False
              Just d  -> do
                currentTime <- getCurrentTime
                return $ (currentTime `diffUTCTime` startTime) > d

          if outOfTime then return ()
                        else go toBuild'

    go toBuild
  where

    keepGoing :: IO () -> IO ()
    keepGoing act
      | bo_keepGoing opts = Control.Exception.catch act showExceptionAsWarning
      | otherwise         = act

    showExceptionAsWarning :: SomeException -> IO ()
    showExceptionAsWarning e
      -- except for signals telling us to really stop
      | Just (ReceivedSignal {}) <- fromException e
      = throwIO e

      | Just UserInterrupt <- fromException e
      = throwIO e

      | otherwise
      = do warn verbosity (show e)
           notice verbosity "Abandoning this build attempt."

    verbosity = bo_verbosity opts

    updatePackageIndex = do
      update_ec <- cabal opts "update" [] Nothing
      unless (update_ec == ExitSuccess) $
          dieNoVerbosity "Could not 'cabal update' from specified server"

-- Takes a single Package, process it and uploads result
processPkg :: Verbosity -> BuildOpts -> BuildConfig
             -> DocInfo -> IO ()
processPkg verbosity opts config docInfo = do
    prepareTempBuildDir
    (mTgz, mRpt, logfile)   <- buildPackage verbosity opts config docInfo
    buildReport             <- mapM readFile mRpt
    let installOk = fmap ("install-outcome: InstallOk" `isInfixOf`) buildReport == Just True

    -- Run Tests if installOk, Run coverage is Tests runs
<<<<<<< HEAD
    (testOutcome, hpcLoc, testfile)   <- case installOk of
=======
    (testOutcome, hpcLoc)   <- case installOk && docInfoRunTests docInfo of
>>>>>>> 8095dc0c
      True  -> testPackage verbosity opts docInfo
      False -> return (Nothing, Nothing, Nothing)
    coverageFile <- mapM (coveragePackage verbosity opts docInfo) hpcLoc

    -- Modify test-outcome and rewrite report file.
    mapM_ (setTestStatus mRpt buildReport) testOutcome

    case bo_dryRun opts of
      True -> return ()
      False -> uploadResults verbosity config docInfo
                                    mTgz mRpt logfile testfile coverageFile installOk
  where
    prepareTempBuildDir :: IO ()
    prepareTempBuildDir = do
      handleDoesNotExist () $
        removeDirectoryRecursive $ installDirectory opts
      createDirectory $ installDirectory opts
      createDirectoryIfMissing True $ resultsDirectory opts
      notice verbosity $ "Writing cabal.project for " ++ display (docInfoPackage docInfo)
      let projectFile = installDirectory opts </> "cabal.project"
      cabal opts "unpack" [show (docInfoTarGzURI config docInfo)] Nothing
      writeFile projectFile $ "packages: */*.cabal" -- ++ show (docInfoTarGzURI config docInfo)

    setTestOutcome :: String -> [String] -> [String]
    setTestOutcome _ []                  = []
    setTestOutcome a (xs:xt)
      | "tests-outcome: " `isPrefixOf` xs = ("tests-outcome: " ++ a) : xt
      | otherwise                         = xs : setTestOutcome a xt

    rewriteRpt:: Maybe FilePath -> Maybe String -> IO ()
    rewriteRpt (Just loc) (Just cnt) = do
      writeFile (loc <.> "temp") cnt
      renameFile (loc <.> "temp") loc
    rewriteRpt _ _ = do return ()

    setTestStatus :: Maybe FilePath -> Maybe String -> String -> IO ()
    setTestStatus mRpt buildReport testOutcome = do
        let buildReport' = fmap (unlines.setTestOutcome testOutcome) $ fmap lines buildReport
        rewriteRpt mRpt buildReport'

coveragePackage :: Verbosity -> BuildOpts -> DocInfo -> FilePath -> IO FilePath
coveragePackage verbosity opts docInfo loc = do
  let pkgid = docInfoPackage docInfo
      dir = takeDirectory loc
      mixLoc = dir </> ".." </> ".." </> "mix" </> display pkgid
      tixLoc = dir </> ".." </> ".." </> "tix" </> display pkgid </> display pkgid <.> "tix"
      all_args = ["report", tixLoc, "--hpcdir=" ++ mixLoc]
      coverageFile = (resultsDirectory opts) </> display pkgid <.> "coverage"
  buildCovg <- openFile coverageFile WriteMode

  ph <- runProcess "hpc" all_args Nothing
                        Nothing Nothing (Just buildCovg) (Just buildCovg)
  waitForProcess ph
  notice verbosity $ unlines
      [ "Code coverage results for " ++ display pkgid ++ ":"
      , coverageFile
      ]
  return coverageFile


testPackage :: Verbosity -> BuildOpts -> DocInfo -> IO (Maybe String, Maybe FilePath, Maybe FilePath)
testPackage verbosity opts docInfo = do
  let pkgid = docInfoPackage docInfo
      testLogFile = (installDirectory opts) </> display pkgid <.> "test"
      testReportFile = (installDirectory opts) </> "reports" </> display pkgid <.> "test"
      testResultFile = (resultsDirectory opts) </> display pkgid <.> "test"
      pkg_flags =
        ["all",
         "--enable-coverage",
         "--test-log=" ++ testReportFile,
         "--test-show-details=never",
         "--disable-optimization"]
  notice verbosity ("Testing " ++ display pkgid)

  buildLogHnd <- openFile testLogFile WriteMode

  void $ cabal opts "v2-test" pkg_flags (Just buildLogHnd)
  testLog <- readFile testLogFile

  let covgInd = elemIndex "Package coverage report written to" $ lines testLog
      hpcLoc = fmap (\x -> (lines testLog)!!(x+1)) covgInd

  testOutcome <- case ("Test suite" `isInfixOf` testLog) && (": PASS" `isInfixOf` testLog) of
        True  -> return (Just "Ok")
        False -> case ("Test suite" `isInfixOf` testLog) && (": FAIL" `isInfixOf` testLog) of
            True  -> return (Just "Failed")
            False -> return Nothing
  renameFile testLogFile testResultFile

  notice verbosity $ unlines
      [ "Test results for " ++ display pkgid ++ ":"
      , testResultFile
      ]
  return (testOutcome, hpcLoc, Just testResultFile)


-- | Build documentation and return @(Just tgz)@ for the built tgz file
-- on success, or @Nothing@ otherwise.
buildPackage :: Verbosity -> BuildOpts -> BuildConfig
             -> DocInfo
             -> IO (Maybe FilePath, Maybe FilePath, FilePath)
buildPackage verbosity opts config docInfo = do
    let pkgid = docInfoPackage docInfo
    notice verbosity ("Building " ++ display pkgid)


    -- Create the local package db
    let packageDb = installDirectory opts </> "packages.db"
    -- TODO: use Distribution.Simple.Program.HcPkg
    ph <- runProcess "ghc-pkg"
                     ["init", packageDb]
                     Nothing Nothing Nothing Nothing Nothing
    init_ec <- waitForProcess ph
    unless (init_ec == ExitSuccess) $
        dieNoVerbosity $ "Could not initialise the package db " ++ packageDb

    -- The documentation is installed within the stateDir because we
    -- set a prefix while installing
    let doc_root     = installDirectory opts </> "haddocks"
        doc_dir_tmpl = doc_root </> "$pkgid-docs"
        doc_dir_pkg  = doc_root </> display pkgid ++ "-docs"
--        doc_dir_html = doc_dir </> "html"
--        deps_doc_dir = doc_dir </> "deps"
--        temp_doc_dir = doc_dir </> display (docInfoPackage docInfo) ++ "-docs"
        pkg_url      = "/package" </> "$pkg-$version"
        pkg_flags    =
            ["--enable-documentation",
             "--htmldir=" ++ doc_dir_tmpl,
             -- We only care about docs, so we want to build as
             -- quickly as possible, and hence turn
             -- optimisation off. Also explicitly pass -O0 as a
             -- GHC option, in case it overrides a .cabal
             -- setting or anything
             "--disable-optimization", "--ghc-option", "-O0",
             "--disable-library-for-ghci",
             -- We don't want packages installed in the user
             -- package.conf to affect things. In particular,
             -- we don't want doc building to fail because
             -- "packages are likely to be broken by the reinstalls"
             "--package-db=clear", "--package-db=global",
             "--package-db=" ++ packageDb,
             -- Always build the package, even when it's been built
             -- before. This lets us regenerate documentation when
             -- dependencies are updated.
             "--reinstall", "--force-reinstalls",
             -- We know where this documentation will
             -- eventually be hosted, bake that in.
             -- The wiki claims we shouldn't include the
             -- version in the hyperlinks so we don't have
             -- to rehaddock some package when the dependent
             -- packages get updated. However, this is NOT
             -- what the Hackage v1 did, so ignore that:
             "--haddock-html-location=" ++ pkg_url </> "docs",
             -- Link "Contents" to the package page:
             "--haddock-contents-location=" ++ pkg_url,
             -- Link to colourised source code:
             "--haddock-hyperlink-source",
             "--prefix=" ++ installDirectory opts,
             "--build-summary=" ++ installDirectory opts </> "reports" </> "$pkgid.report",
             "--report-planning-failure",
             -- We want both html documentation and hoogle database generated
             "--haddock-html",
             "--haddock-hoogle",
             -- Generate the quickjump index files
             "--haddock-option=--quickjump",
             -- For candidates we need to use the full URL, because
             -- otherwise cabal-install will not find the package.
             -- For regular packages however we need to use just the
             -- package name, otherwise cabal-install will not
             -- generate a report
             if docInfoIsCandidate docInfo
               then show (docInfoTarGzURI config docInfo)
               else display pkgid
             ]

    -- The installDirectory is purely temporary, while the resultsDirectory is
    -- more persistent. We will grab various outputs from the tmp dir and stash
    -- them for safe keeping (for later upload or manual inspection) in the
    -- results dir.
    let resultDir         = resultsDirectory opts
        resultLogFile     = resultDir </> display pkgid <.> "log"
        resultReportFile  = resultDir </> display pkgid <.> "report"
        resultDocsTarball = resultDir </> (display pkgid ++ "-docs") <.> "tar.gz"

    buildLogHnd <- openFile resultLogFile WriteMode

    -- We ignore the result of calling @cabal install@ because
    -- @cabal install@ succeeds even if the documentation fails to build.
    void $ cabal opts "v1-install" pkg_flags (Just buildLogHnd)

    -- Grab the report for the package we want. Stash it for safe keeping.
    report <- handleDoesNotExist Nothing $ do
                renameFile (installDirectory opts </> "reports"
                                </> display pkgid <.> "report")
                           resultReportFile
                appendFile resultReportFile "doc-builder: True\n"
                -- TODO add real time
                appendFile resultReportFile "time:\n"
                return (Just resultReportFile)

    docs_generated <- fmap and $ sequence [
        doesDirectoryExist doc_dir_pkg,
        doesFileExist (doc_dir_pkg </> "doc-index.html"),
        doesFileExist (doc_dir_pkg </> display (docInfoPackageName docInfo) <.> "haddock")]
    docs <- if docs_generated
              then do
                when (bo_prune opts) (pruneHaddockFiles doc_dir_pkg)
                try (tarGzDirectory doc_dir_pkg) >>= either
                  (\(e :: SomeException) -> print e >> return Nothing)
                  (\x -> BS.writeFile resultDocsTarball x >> return (Just resultDocsTarball))
              else return Nothing

    notice verbosity $ unlines
      [ "Build results for " ++ display pkgid ++ ":"
      , fromMaybe "no report" report
      , fromMaybe "no docs" docs
      , resultLogFile
      ]

    return (docs, report, resultLogFile)


cabal :: BuildOpts -> String -> [String] -> Maybe Handle -> IO ExitCode
cabal opts cmd args moutput = do
    let verbosity = bo_verbosity opts
        cabalConfigFile = bo_stateDir opts </> "cabal-config"
        verbosityArgs = if verbosity == silent
                        then ["-v0"]
                        else []
        all_args = ("--config-file=" ++ cabalConfigFile)
                 : cmd
                 : verbosityArgs
                ++ args
    info verbosity $ unwords ("cabal":all_args)
    createDirectoryIfMissing False $ installDirectory opts
    ph <- runProcess "cabal" all_args (Just $ installDirectory opts)
                        Nothing Nothing moutput moutput
    waitForProcess ph

pruneHaddockFiles :: FilePath -> IO ()
pruneHaddockFiles dir = do
    -- Hackage doesn't support the haddock frames view, so remove it
    -- both visually (no frames link) and save space too.
    files <- getDirectoryContents dir
    sequence_
      [ removeFile (dir </> file)
      | file <- files
      , unwantedFile file ]
    hackJsUtils
  where
    unwantedFile file
      | "frames.html" == file             = True
      | "mini_" `isPrefixOf` file         = True
        -- The .haddock file is haddock-version specific
        -- so it is not useful to make available for download
      | ".haddock" <- takeExtension file  = True
      | otherwise                         = False

    -- The "Frames" link is added by the JS, just comment it out.
    hackJsUtils = do
      content <- readFile (dir </> "haddock-util.js")
      _ <- evaluate (length content)
      writeFile (dir </> "haddock-util.js") (munge content)
      where
        munge = unlines
              . map removeAddMenuItem
              . lines
        removeAddMenuItem l | (sp, l') <- span (==' ') l
                            , "addMenuItem" `isPrefixOf` l'
                            = sp ++ "//" ++ l'
        removeAddMenuItem l = l


tarGzDirectory :: FilePath -> IO BS.ByteString
tarGzDirectory dir = do
    res <- liftM (GZip.compress . Tar.write) $
               Tar.pack containing_dir [nested_dir]
    -- This seq is extremely important! Tar.pack is lazy, scanning
    -- directories as entries are demanded.
    -- This interacts very badly with the renameDirectory stuff with
    -- which tarGzDirectory gets wrapped.
    BS.length res `seq` return res
  where (containing_dir, nested_dir) = splitFileName dir

uploadResults :: Verbosity -> BuildConfig -> DocInfo -> Maybe FilePath
                    -> Maybe FilePath -> FilePath -> Maybe FilePath -> Maybe FilePath -> Bool -> IO ()
uploadResults verbosity config docInfo
              mdocsTarballFile buildReportFile buildLogFile testLogFile coverageFile installOk =
    httpSession verbosity "hackage-build" version $ do
      -- Make sure we authenticate to Hackage
      setAuthorityGen (provideAuthInfo (bc_srcURI config)
                                       (Just (bc_username config, bc_password config)))
      case mdocsTarballFile of
        Nothing              -> return ()
        Just docsTarballFile ->
          putDocsTarball config docInfo docsTarballFile

      putBuildFiles config docInfo buildReportFile buildLogFile testLogFile coverageFile installOk

putDocsTarball :: BuildConfig -> DocInfo -> FilePath -> HttpSession ()
putDocsTarball config docInfo docsTarballFile =
    requestPUTFile (docInfoDocsURI config docInfo)
      "application/x-tar" (Just "gzip") docsTarballFile

putBuildFiles :: BuildConfig -> DocInfo -> Maybe FilePath
                    -> FilePath -> Maybe FilePath -> Maybe FilePath -> Bool -> HttpSession ()
putBuildFiles config docInfo reportFile buildLogFile testLogFile coverageFile installOk = do
    reportContent   <- liftIO $ traverse readFile reportFile
    logContent      <- liftIO $ readFile buildLogFile
    testContent     <- liftIO $ traverse readFile testLogFile
    coverageContent <- liftIO $ traverse readFile coverageFile
    let uri   = docInfoReports config docInfo
        body  = encode $ BR.BuildFiles reportContent (Just logContent) testContent coverageContent (not installOk)
    setAllowRedirects False
    (_, response) <- request Request {
      rqURI     = uri,
      rqMethod  = PUT,
      rqHeaders = [Header HdrContentType "application/json",
                   Header HdrContentLength (show (BS.length body))],
      rqBody    = body
    }
    case rspCode response of
      --TODO: fix server to not do give 303, 201 is more appropriate
      (3,0,3) -> return ()
      _       -> do checkStatus uri response
                    fail "Unexpected response from server."



-------------------------
-- Command line handling
-------------------------

data BuildFlags = BuildFlags {
    flagCacheDir   :: Maybe FilePath,
    flagVerbosity  :: Verbosity,
    flagRunTime    :: Maybe NominalDiffTime,
    flagHelp       :: Bool,
    flagForce      :: Bool,
    flagContinuous :: Bool,
    flagKeepGoing  :: Bool,
    flagDryRun     :: Bool,
    flagInterval   :: Maybe String,
    flagPrune      :: Bool,
    flagUsername   :: Maybe String,
    flagPassword   :: Maybe String,
    flagBuildAttempts :: Maybe Int,
    flagBuildOlderGHC :: Bool,
    flagBuildOrder :: Maybe BuildOrder
}

emptyBuildFlags :: BuildFlags
emptyBuildFlags = BuildFlags {
    flagCacheDir   = Nothing
  , flagVerbosity  = normal
  , flagRunTime    = Nothing
  , flagHelp       = False
  , flagForce      = False
  , flagContinuous = False
  , flagKeepGoing  = False
  , flagDryRun     = False
  , flagInterval   = Nothing
  , flagPrune      = False
  , flagUsername   = Nothing
  , flagPassword   = Nothing
  , flagBuildAttempts = Nothing
  , flagBuildOlderGHC = False
  , flagBuildOrder = Nothing
  }

buildFlagDescrs :: [OptDescr (BuildFlags -> BuildFlags)]
buildFlagDescrs =
  [ Option ['h'] ["help"]
      (NoArg (\opts -> opts { flagHelp = True }))
      "Show this help text"

  , Option ['s'] []
      (NoArg (\opts -> opts { flagVerbosity = silent }))
      "Silent mode"

  , Option ['v'] []
      (NoArg (\opts -> opts { flagVerbosity = moreVerbose (flagVerbosity opts) }))
      "Verbose mode (can be listed multiple times e.g. -vv)"

  , Option [] ["run-time"]
      (ReqArg (\mins opts -> case reads mins of
                             [(mins', "")] -> opts { flagRunTime = Just (fromInteger mins' * 60) }
                             _ -> error "Can't parse minutes") "MINS")
      "Limit the running time of the build client"

  , Option [] ["cache-dir"]
      (ReqArg (\dir opts -> opts { flagCacheDir = Just dir }) "DIR")
      "Where to put files during building"

  , Option [] ["continuous"]
      (NoArg (\opts -> opts { flagContinuous = True }))
      "Build continuously rather than just once"

  , Option [] ["keep-going"]
      (NoArg (\opts -> opts { flagKeepGoing = True }))
      "Keep going after errors"

  , Option [] ["dry-run"]
      (NoArg (\opts -> opts { flagDryRun = True }))
      "Don't record results or upload"

  , Option [] ["interval"]
      (ReqArg (\int opts -> opts { flagInterval = Just int }) "MIN")
      "Set the building interval in minutes (default 30)"

  , Option [] ["prune-haddock-files"]
      (NoArg (\opts -> opts { flagPrune = True }))
      "Remove unnecessary haddock files (frames, .haddock file)"

  , Option [] ["init-username"]
      (ReqArg (\uname opts -> opts { flagUsername = Just uname }) "USERNAME")
      "The Hackage user to run the build as (used with init)"

  , Option [] ["init-password"]
      (ReqArg (\passwd opts -> opts { flagPassword = Just passwd }) "PASSWORD")
      "The password of the Hackage user to run the build as (used with init)"

  , Option [] ["build-attempts"]
      (ReqArg (\attempts opts -> case reads attempts of
                                 [(attempts', "")] -> opts { flagBuildAttempts = Just attempts' }
                                 _ -> error "Can't parse attempt count") "ATTEMPTS")
      "How many times to attempt to build a package before giving up"

  , Option [] ["build-order"]
     (ReqArg (\order opts -> let set o = opts { flagBuildOrder = Just o }
                             in case order of
                                "latest-version-first" -> set LatestVersionFirst
                                "recent-uploads-first" -> set MostRecentlyUploadedFirst
                                _                      -> error "Can't parse build order") "ORDER")
     "What order should packages be built in? (latest-version-first or recent-uploads-first)"

  , Option [] ["build-older-ghc"]
      (NoArg (\opts -> opts { flagBuildOlderGHC = True }))
      "Build packages that were previously built with an older version of GHC"
  ]

validateOpts :: [String] -> IO (Mode, BuildOpts)
validateOpts args = do
    let (flags0, args', errs) = getOpt Permute buildFlagDescrs args
        flags = accum flags0 emptyBuildFlags

        stateDir = fromMaybe "build-cache" (flagCacheDir flags)

        opts = BuildOpts {
                   bo_verbosity  = flagVerbosity flags,
                   bo_runTime    = flagRunTime flags,
                   bo_stateDir   = stateDir,
                   bo_continuous = case (flagContinuous flags, flagInterval flags) of
                                     (True, Just i)  -> Just (read i)
                                     (True, Nothing) -> Just 30 -- default interval
                                     (False, _)      -> Nothing,
                   bo_keepGoing  = flagKeepGoing flags,
                   bo_dryRun     = flagDryRun flags,
                   bo_prune      = flagPrune flags,
                   bo_username   = flagUsername flags,
                   bo_password   = flagPassword flags,
                   bo_buildAttempts = fromMaybe 3 $ flagBuildAttempts flags,
                   bo_buildOlderGHC = flagBuildOlderGHC flags,
                   bo_buildOrder = fromMaybe LatestVersionFirst $ flagBuildOrder flags
               }

        mode = case args' of
               _ | flagHelp flags -> Help []
                 | not (null errs) -> Help errs
               "init" : uriStr : auxUriStrs ->
                   -- We don't actually want the URI at this point
                   -- (see [Note: Show/Read URI])
                   case mapM validateHackageURI (uriStr : auxUriStrs) of
                     Left  theError      -> Help [theError]
                     Right (uri:auxUris) -> Init uri auxUris
                     Right _             -> error "impossible"
               ["stats"] ->
                   Stats
               "stats" : _ ->
                   Help ["stats takes no arguments"]
               "build" : pkgstrs ->
                   case validatePackageIds pkgstrs of
                   Left  theError -> Help [theError]
                   Right pkgs     -> Build pkgs
               cmd : _ -> Help ["Unrecognised command: " ++ show cmd]
               [] -> Help []

    -- Ensure we store the absolute state_dir, because we might
    -- change the CWD later and we don't want the stateDir to be
    -- invalidated by such a change
    --
    -- We have to ensure the directory exists before we do
    -- canonicalizePath, or otherwise we get an exception if it
    -- does not yet exist

    return (mode, opts)

  where

    accum flags = foldr (flip (.)) id flags<|MERGE_RESOLUTION|>--- conflicted
+++ resolved
@@ -158,11 +158,22 @@
 -- | Parse the @00-index.cache@ file of the available package repositories.
 parseRepositoryIndices :: BuildOpts -> Verbosity -> IO (M.Map PackageIdentifier Tar.EpochTime)
 parseRepositoryIndices opts verbosity = do
-    let cabalDir = bo_stateDir opts </> "cached-tarballs"
     cacheDirs <- listDirectory cabalDir
-    indexFiles <- filterM doesFileExist $ map (\dir -> cabalDir </> dir </> "01-index.tar") cacheDirs
+    indexFiles <- catMaybes <$> mapM findIdx cacheDirs
     M.unions <$> mapM readIndex indexFiles
   where
+    cabalDir = bo_stateDir opts </> "cached-tarballs"
+    findIdx dir = do
+       let index01 = cabalDir </> dir </> "01-index.tar"
+           index00 = cabalDir </> dir </> "00-index.tar"
+       b <- doesFileExist index01
+       if b
+         then return (Just index01)
+         else do
+           b2 <- doesFileExist index00
+           if b2
+             then return (Just index00)
+             else return Nothing
     readIndex fname = do
         bs <- BS.readFile fname
         let mkPkg pkg entry = (pkg, Tar.entryTime entry)
@@ -577,11 +588,7 @@
     let installOk = fmap ("install-outcome: InstallOk" `isInfixOf`) buildReport == Just True
 
     -- Run Tests if installOk, Run coverage is Tests runs
-<<<<<<< HEAD
-    (testOutcome, hpcLoc, testfile)   <- case installOk of
-=======
-    (testOutcome, hpcLoc)   <- case installOk && docInfoRunTests docInfo of
->>>>>>> 8095dc0c
+    (testOutcome, hpcLoc, testfile)   <- case installOk && docInfoRunTests docInfo of
       True  -> testPackage verbosity opts docInfo
       False -> return (Nothing, Nothing, Nothing)
     coverageFile <- mapM (coveragePackage verbosity opts docInfo) hpcLoc
