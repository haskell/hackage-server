--- conflicted
+++ resolved
@@ -87,30 +87,20 @@
     itemNumBenchmarks :: !Int,
     -- Last upload date
     itemLastUpload :: !UTCTime,
-<<<<<<< HEAD
-=======
+    -- Hotness = recent downloads + stars + 2 * no rev deps
+    itemHotness :: !Float,    
     -- Last version
     itemLastVersion :: !String
->>>>>>> b7b67eed
-    -- Hotness: a more heuristic way to sort packages. presently non-existent.
-    itemHotness :: !Float
 }
 
 instance MemSize PackageItem where
-<<<<<<< HEAD
-    memSize (PackageItem a b c d e f g h i j k l m n) = memSize11 a b c d e f g h i j (k, l, m, n)
-=======
-    memSize (PackageItem a b c d e f g h i j k l o) = memSize13 a b c d e f g h i j k l o
->>>>>>> b7b67eed
+    memSize (PackageItem a b c d e f g h i j k l m n o) = memSize11 a b c d e f g h i j (k, l, m, n, o)
 
 
 emptyPackageItem :: PackageName -> PackageItem
 emptyPackageItem pkg = PackageItem pkg Set.empty Nothing "" []
-<<<<<<< HEAD
                                    0 0 0 False 0 0 0 (UTCTime (toEnum 0) 0) 0
-=======
-                                   0 0 False 0 0 0 (UTCTime (toEnum 0) 0) ""
->>>>>>> b7b67eed
+                                   0 0 0 False 0 0 0 (UTCTime (toEnum 0) 0) 0 ""
 
 
 initListFeature :: ServerEnv
@@ -265,12 +255,8 @@
     constructItem :: PkgInfo -> IO (PackageName, PackageItem)
     constructItem pkg = do
         let pkgname = packageName pkg
-<<<<<<< HEAD
+            desc = pkgDesc pkg        
         intRevDirectCount <- revDirectCount pkgname
-=======
-            desc = pkgDesc pkg
-        -- [reverse index disabled] revCount <- query . GetReverseCount $ pkgname
->>>>>>> b7b67eed
         users <- queryGetUserDb
         tags  <- queryTagsForPackage pkgname
         downs <- recentPackageDownloads
@@ -285,12 +271,9 @@
           , itemDownloads  = cmFind pkgname downs
           , itemVotes      = votes
           , itemLastUpload = fst (pkgOriginalUploadInfo pkg)
-<<<<<<< HEAD
           , itemRevDepsCount = intRevDirectCount
           , itemHotness = votes + fromIntegral (cmFind pkgname downs) + fromIntegral intRevDirectCount * 2
-=======
           , itemLastVersion = prettyShow $ pkgVersion $ pkgInfoId pkg
->>>>>>> b7b67eed
           }
 
     ------------------------------
