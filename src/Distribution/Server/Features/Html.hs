--- conflicted
+++ resolved
@@ -284,13 +284,8 @@
     htmlUploads    = mkHtmlUploads    utilities upload
     htmlDocUploads = mkHtmlDocUploads utilities core docsCore templates
     htmlDownloads  = mkHtmlDownloads  utilities download
-<<<<<<< HEAD
-    htmlReports    = mkHtmlReports    utilities core reportsCore templates
+    htmlReports    = mkHtmlReports    utilities core upload user reportsCore templates
     htmlCandidates = mkHtmlCandidates env utilities core versions upload
-=======
-    htmlReports    = mkHtmlReports    utilities core upload user reportsCore templates
-    htmlCandidates = mkHtmlCandidates utilities core versions upload
->>>>>>> b7b67eed
                                       docsCandidates tarIndexCache
                                       candidates user templates
     htmlPreferred  = mkHtmlPreferred  utilities core versions
@@ -1314,13 +1309,8 @@
         , "maintainers"       $= listGroupCompact (map (Users.userIdToName userDb) (Group.toList maintainerlist))
         ] ++
         PagesNew.packagePageTemplate render
-<<<<<<< HEAD
             mdocIndex mdocMeta mreadme
-            docURL [] Nothing
-=======
-            mdocIndex Nothing mreadme
             docURL Nothing [] Nothing
->>>>>>> b7b67eed
             utilities
             True
 
