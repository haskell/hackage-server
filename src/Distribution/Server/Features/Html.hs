{-# LANGUAGE RecursiveDo, FlexibleContexts, RankNTypes, NamedFieldPuns, RecordWildCards, LambdaCase #-}
module Distribution.Server.Features.Html (
    HtmlFeature(..),
    initHtmlFeature
  ) where

import Control.Arrow ((&&&))
import Prelude ()
import Distribution.Server.Prelude

import Distribution.Server.Framework
import qualified Distribution.Server.Framework.BlobStorage as BlobStorage
import qualified Distribution.Server.Framework.ResponseContentTypes as Resource
import Distribution.Server.Framework.Templating

import Distribution.Server.Features.Core
import Distribution.Server.Features.Upload
import Distribution.Server.Features.BuildReports
import Distribution.Server.Features.BuildReports.Render
import Distribution.Server.Features.PackageCandidates
import Distribution.Server.Features.Users
import Distribution.Server.Features.DownloadCount
import Distribution.Server.Features.Votes
import Distribution.Server.Features.Search
import Distribution.Server.Features.PreferredVersions
-- [reverse index disabled] import Distribution.Server.Features.ReverseDependencies
import Distribution.Server.Features.PackageContents (PackageContentsFeature(..))
import Distribution.Server.Features.PackageList
import Distribution.Server.Features.Tags
import Distribution.Server.Features.AnalyticsPixels
import Distribution.Server.Features.Mirror
import Distribution.Server.Features.Distro
import Distribution.Server.Features.Documentation
import Distribution.Server.Features.TarIndexCache
import Distribution.Server.Features.UserDetails
import Distribution.Server.Features.EditCabalFiles
import Distribution.Server.Features.Html.HtmlUtilities
import Distribution.Server.Features.Security.SHA256
import qualified Distribution.Server.Features.BuildReports.BuildReport as BR

import Distribution.Server.Users.Types
import qualified Distribution.Server.Users.Group as Group
import Distribution.Server.Packages.Types
import Distribution.Server.Packages.Render
import qualified Distribution.Server.Users.Users as Users
import qualified Distribution.Server.Packages.PackageIndex as PackageIndex
import Distribution.Server.Users.Group (UserGroup(..))

import qualified Distribution.Server.Pages.Package as Pages
import qualified Distribution.Server.Pages.PackageFromTemplate as PagesNew
import Distribution.Server.Pages.Template
import Distribution.Server.Pages.Util
import qualified Distribution.Server.Pages.Group as Pages
-- [reverse index disabled] import qualified Distribution.Server.Pages.Reverse as Pages
import qualified Distribution.Server.Pages.Index as Pages
import Distribution.Server.Util.CountingMap (cmFind, cmToList)
import Distribution.Server.Util.DocMeta (loadTarDocMeta)
import Distribution.Server.Util.ServeTarball (loadTarEntry)
import Distribution.Simple.Utils ( cabalVersion, toUTF8LBS )

import Distribution.Package
import Distribution.Version
import Distribution.Text (display)

import Data.List (intercalate, intersperse, insert)
import Data.Function (on)
import qualified Data.Map as Map
import qualified Data.Set as Set
import qualified Data.Vector as Vec
import qualified Data.Text as T
import qualified Data.ByteString.Lazy.Char8 as BS (ByteString)
import qualified Network.URI as URI

import Text.XHtml.Strict
import qualified Text.XHtml.Strict as XHtml
import Text.XHtml.Table (simpleTable)
import Distribution.PackageDescription (hasLibs)
import Distribution.PackageDescription.Configuration (flattenPackageDescription)
import Distribution.Server.Features.PreferredVersions.State (getVersionStatus)


-- TODO: move more of the below to Distribution.Server.Pages.*, it's getting
-- close to 1K lines, way too much... it's okay to keep data-querying in here,
-- but pure HTML generation mostly needlessly clutters up the module.
-- Try to make it so no HTML combinators need to be imported.
--
-- See the TODO file for more ways to improve the HTML.
data HtmlFeature = HtmlFeature {
    htmlFeatureInterface :: HackageFeature
}

instance IsHackageFeature HtmlFeature where
    getFeatureInterface = htmlFeatureInterface

-- This feature provides the HTML view to the models of other features
-- currently it uses the xhtml package to render HTML (Text.XHtml.Strict)
--
-- This means of generating HTML is somewhat temporary, in that a more advanced
-- (and better-looking) HTML ajaxy scheme should come about later on.
initHtmlFeature :: ServerEnv
                -> IO (UserFeature
                    -> CoreFeature
                    -> PackageContentsFeature
                    -> UploadFeature -> PackageCandidatesFeature
                    -> VersionsFeature
                    -- [reverse index disabled] -> ReverseFeature
                    -> TagsFeature
                    -> AnalyticsPixelsFeature
                    -> DownloadFeature
                    -> VotesFeature
                    -> ListFeature -> SearchFeature
                    -> MirrorFeature -> DistroFeature
                    -> DocumentationFeature
                    -> DocumentationFeature
                    -> TarIndexCacheFeature
                    -> ReportsFeature
                    -> UserDetailsFeature
                    -> IO HtmlFeature)

initHtmlFeature env@ServerEnv{serverTemplatesDir, serverTemplatesMode,
                          serverCacheDelay,
                          serverVerbosity = verbosity} = do
    -- Page templates
    templates <- loadTemplates serverTemplatesMode
                   [serverTemplatesDir, serverTemplatesDir </> "Html"]
                   [ "maintain.html", "maintain-candidate.html"
                   , "reports.html", "report.html"
                   , "maintain-docs.html"
                   , "distro-monitor.html"
                   , "revisions.html"
                   , "package-page.html"
                   , "table-interface.html"
                   , "tag-edit.html"
                   , "candidate-page.html"
                   , "candidate-index.html"
                   , "browse.html"
                   , "noscript-search-form.html"
                   , "analytics-pixels-page.html"
                   , "user-analytics-pixels-page.html"
                   ]


    return $ \user core@CoreFeature{packageChangeHook}
              packages upload
              candidates versions
              -- [reverse index disabled] reverse
              tags analyticsPixels download
              rank
              list@ListFeature{itemUpdate}
              names mirror
              distros
              docsCore docsCandidates
              tarIndexCache
              reportsCore
              usersdetails -> do
      -- do rec, tie the knot
      rec let (feature, packageIndex, packagesPage) =
                htmlFeature env user core
                            packages upload
                            candidates versions
                            tags analyticsPixels download
                            rank
                            list names
                            mirror distros
                            docsCore docsCandidates
                            tarIndexCache
                            reportsCore
                            usersdetails
                            (htmlUtilities core candidates tags user)
                            mainCache namesCache
                            templates

          -- Index page caches
          mainCache  <- newAsyncCacheNF packageIndex
                          defaultAsyncCachePolicy {
                            asyncCacheName = "packages index page (by category)",
                            asyncCacheUpdateDelay  = serverCacheDelay,
                            asyncCacheSyncInit     = False,
                            asyncCacheLogVerbosity = verbosity
                          }

          namesCache <- newAsyncCacheNF packagesPage
                          defaultAsyncCachePolicy {
                            asyncCacheName = "packages index page (by name)",
                            asyncCacheUpdateDelay  = serverCacheDelay,
                            asyncCacheLogVerbosity = verbosity
                          }

      registerHook itemUpdate $ \_ -> do
        prodAsyncCache mainCache  "item update"
        prodAsyncCache namesCache "item update"
      registerHook packageChangeHook $ \_ -> do
        prodAsyncCache mainCache  "package change"
        prodAsyncCache namesCache "package change"

      return feature

htmlFeature :: ServerEnv
            -> UserFeature
            -> CoreFeature
            -> PackageContentsFeature
            -> UploadFeature
            -> PackageCandidatesFeature
            -> VersionsFeature
            -> TagsFeature
            -> AnalyticsPixelsFeature
            -> DownloadFeature
            -> VotesFeature
            -> ListFeature
            -> SearchFeature
            -> MirrorFeature
            -> DistroFeature
            -> DocumentationFeature
            -> DocumentationFeature
            -> TarIndexCacheFeature
            -> ReportsFeature
            -> UserDetailsFeature
            -> HtmlUtilities
            -> AsyncCache Response
            -> AsyncCache Response
            -> Templates
            -> (HtmlFeature, IO Response, IO Response)

htmlFeature env@ServerEnv{..}
            user
            core@CoreFeature{queryGetPackageIndex}
            packages upload
            candidates versions
            -- [reverse index disabled] ReverseFeature{..}
            tags analyticsPixels download
            rank
            list@ListFeature{getAllLists}
            names
            mirror distros
            docsCore docsCandidates
            tarIndexCache
            reportsCore
            usersdetails
            utilities@HtmlUtilities{..}
            cachePackagesPage cacheNamesPage
            templates
  = (HtmlFeature{..}, packageIndex, packagesPage)
  where
    htmlFeatureInterface = (emptyHackageFeature "html") {
        featureResources = htmlResources
      , featureState     = []
      , featureCaches    = [
           CacheComponent {
             cacheDesc       = "packages page by category",
             getCacheMemSize = memSize <$> readAsyncCache cachePackagesPage
           }
         , CacheComponent {
             cacheDesc       = "packages page by name",
             getCacheMemSize = memSize <$> readAsyncCache cacheNamesPage
           }
         ]
      , featurePostInit = syncAsyncCache cachePackagesPage
      , featureReloadFiles = reloadTemplates templates
      }

    htmlCore       = mkHtmlCore       env
                                      utilities
                                      user
                                      core
                                      versions
                                      upload
                                      tags
                                      analyticsPixels
                                      docsCore
                                      tarIndexCache
                                      reportsCore
                                      download
                                      rank
                                      distros
                                      packages
                                      htmlTags
                                      htmlPreferred
                                      cachePackagesPage
                                      cacheNamesPage
                                      templates
                                      names
                                      candidates
    htmlUsers      = mkHtmlUsers      user usersdetails
    htmlUploads    = mkHtmlUploads    utilities upload
    htmlDocUploads = mkHtmlDocUploads utilities core docsCore templates
    htmlDownloads  = mkHtmlDownloads  utilities download
    htmlReports    = mkHtmlReports    utilities core reportsCore templates
    htmlCandidates = mkHtmlCandidates utilities core versions upload
                                      docsCandidates tarIndexCache
                                      candidates user templates
    htmlPreferred  = mkHtmlPreferred  utilities core versions
    htmlTags       = mkHtmlTags       utilities core upload user list tags templates

    htmlAnalyticsPixels = mkHtmlAnalyticsPixels utilities core user upload analyticsPixels templates

    htmlResources = concat [
        htmlCoreResources       htmlCore
      , htmlUsersResources      htmlUsers
      , htmlUploadsResources    htmlUploads
      , htmlDocUploadsResources htmlDocUploads
      , htmlReportsResources    htmlReports
      , htmlCandidatesResources htmlCandidates
      , htmlPreferredResources  htmlPreferred
      , htmlDownloadsResources  htmlDownloads
      , htmlTagsResources       htmlTags
      , htmlAnalyticsPixelsResources htmlAnalyticsPixels
      -- and user groups. package maintainers, trustees, admins
      , htmlGroupResource user (maintainersGroupResource . uploadResource $ upload)
      , htmlGroupResource user (trusteesGroupResource    . uploadResource $ upload)
      , htmlGroupResource user (uploadersGroupResource   . uploadResource $ upload)
      , htmlGroupResource user (adminResource            . userResource   $ user)
      , htmlGroupResource user (mirrorGroupResource      . mirrorResource $ mirror)
      ]




      -- TODO: write HTML for reports and distros to display the information
      -- effectively reports
      {-
      , (extendResource $ reportsList reports) {
            resourceGet = [("html", serveReportsList)]
          }
      , (extendResource $ reportsPage reports) {
            resourceGet = [("html", serveReportsPage)]
          }
      -}

      -- distros
      {-
      , (extendResource $ distroIndexPage distros) {
            resourceGet = [("html", serveDistroIndex)]
          }
      , (extendResource $ distroAllPage distros) {
            resourceGet = [("html", serveDistroPackages)]
          }
      , (extendResource $ distroPackage distros) {
            resourceGet = [("html", serveDistroPackage)]
          }
      -}


      -- reverse index (disabled)
      {-
      , (extendResource $ reversePackage reverses) {
            resourceGet = [("html", serveReverse True)]
          }
      , (extendResource $ reversePackageOld reverses) {
            resourceGet = [("html", serveReverse False)]
          }
      , (extendResource $ reversePackageAll reverses) {
            resourceGet = [("html", serveReverseFlat)]
          }
      , (extendResource $ reversePackageStats reverses) {
            resourceGet = [("html", serveReverseStats)]
          }
      , (extendResource $ reversePackages reverses) {
            resourceGet = [("html", serveReverseList)]
          }
      -}



    -- [reverse index disabled] reverses = reverseResource






    {- [reverse index disabled]
    --------------------------------------------------------------------------------
    -- Reverse
    serveReverse :: Bool -> DynamicPath -> ServerPart Response
    serveReverse isRecent dpath =
      htmlResponse $
      withPackageId dpath $ \pkgid -> do
        let pkgname = packageName pkgid
        rdisp <- case packageVersion pkgid of
                  Version [] [] -> withPackageAll pkgname   $ \_ -> revPackageName pkgname
                  _             -> withPackageVersion pkgid $ \_ -> revPackageId pkgid
        render <- (if isRecent then renderReverseRecent else renderReverseOld) pkgname rdisp
        return $ toResponse $ Resource.XHtml $ hackagePage (display pkgname ++ " - Reverse dependencies ") $
            Pages.reversePackageRender pkgid (corePackageIdUri "") revr isRecent render

    serveReverseFlat :: DynamicPath -> ServerPart Response
    serveReverseFlat dpath = htmlResponse $
                                      withPackageAllPath dpath $ \pkgname _ -> do
        revCount <- query $ GetReverseCount pkgname
        pairs <- revPackageFlat pkgname
        return $ toResponse $ Resource.XHtml $ hackagePage (display pkgname ++ "Flattened reverse dependencies") $
            Pages.reverseFlatRender pkgname (corePackageNameUri "") revr revCount pairs

    serveReverseStats :: DynamicPath -> ServerPart Response
    serveReverseStats dpath = htmlResponse $
                                       withPackageAllPath dpath $ \pkgname pkgs -> do
        revCount <- query $ GetReverseCount pkgname
        return $ toResponse $ Resource.XHtml $ hackagePage (display pkgname ++ "Reverse dependency statistics") $
            Pages.reverseStatsRender pkgname (map packageVersion pkgs) (corePackageIdUri "") revr revCount

    serveReverseList :: DynamicPath -> ServerPart Response
    serveReverseList _ = do
        let revr = reverseResource revs
        triple <- sortedRevSummary revs
        hackCount <- PackageIndex.indexSize <$> queryGetPackageIndex
        return $ toResponse $ Resource.XHtml $ hackagePage "Reverse dependencies" $
            Pages.reversePackagesRender (corePackageNameUri "") revr hackCount triple
    -}

    --------------------------------------------------------------------------------
    -- Additional package indices

    packageIndex :: IO Response
    packageIndex = do
       index <- queryGetPackageIndex
       let htmlIndex = toResponse $ Resource.XHtml $ Pages.packageIndex index
       return htmlIndex

    packagesPage :: IO Response
    packagesPage = do
        items <- liftIO getAllLists
        let htmlpage =
              toResponse $ Resource.XHtml $ hackagePage "All packages by name"
                [ h2 << "All packages by name"
                , ulist ! [theclass "packages"] << map renderItem (Map.elems items)
                ]
        return htmlpage

    {-
    -- Currently unused, mainly because not all web browsers use eager authentication-sending
    -- Setting a cookie might work here, albeit one that's stateless for the server, is not
    -- used for auth and only causes GUI changes, not permission overriding
    loginWidget :: UserResource -> ServerPart Html
    loginWidget user = do
        users <- query State.GetUserDb
        auth  <- Auth.getHackageAuth users
        return . makeLoginWidget user $ case auth of
            Left {} -> Nothing
            Right (_, uinfo) -> Just $ userName uinfo

    makeLoginWidget :: UserResource -> Maybe UserName -> Html
    makeLoginWidget user mname = case mname of
        Nothing -> anchor ! [href $ userLoginUri user Nothing] << "log in"
        Just uname -> anchor ! [href $ userPageUri user "" uname] << display uname
    -}


{-------------------------------------------------------------------------------
  Core
-------------------------------------------------------------------------------}

data HtmlCore = HtmlCore {
    htmlCoreResources :: [Resource]
  }

mkHtmlCore :: ServerEnv
           -> HtmlUtilities
           -> UserFeature
           -> CoreFeature
           -> VersionsFeature
           -> UploadFeature
           -> TagsFeature
           -> AnalyticsPixelsFeature
           -> DocumentationFeature
           -> TarIndexCacheFeature
           -> ReportsFeature
           -> DownloadFeature
           -> VotesFeature
           -> DistroFeature
           -> PackageContentsFeature
           -> HtmlTags
           -> HtmlPreferred
           -> AsyncCache Response
           -> AsyncCache Response
           -> Templates
           -> SearchFeature
           -> PackageCandidatesFeature
           -> HtmlCore
mkHtmlCore ServerEnv{serverBaseURI, serverBlobStore}
           utilities@HtmlUtilities{..}
           UserFeature{queryGetUserDb, checkAuthenticated, guardAuthorised_, adminGroup}
           CoreFeature{coreResource}
           VersionsFeature{ versionsResource
                          , queryGetDeprecatedFor
                          , queryGetPreferredInfo
                          , withPackagePreferred
                          }
           UploadFeature{..}
           TagsFeature{queryTagsForPackage}
           AnalyticsPixelsFeature{getPackageAnalyticsPixels}
           documentationFeature@DocumentationFeature{documentationResource, queryDocumentation}
           TarIndexCacheFeature{cachedTarIndex}
           reportsFeature
           DownloadFeature{recentPackageDownloads,totalPackageDownloads}
           VotesFeature{..}
           DistroFeature{queryPackageStatus}
           PackageContentsFeature{packageRender}
           HtmlTags{..}
           HtmlPreferred{..}
           cachePackagesPage
           cacheNamesPage
           templates
           SearchFeature{..}
           PackageCandidatesFeature{..}
  = HtmlCore{..}
  where
    candidatesCore = candidatesCoreResource
    cores@CoreResource{packageInPath, lookupPackageName, lookupPackageId} = coreResource
    versions = versionsResource
    docs     = documentationResource

    maintainPackage   = (resourceAt "/package/:package/maintain") {
                            resourceGet = [("html", serveMaintainPage)]
                          }

    htmlCoreResources = [
        (extendResource $ corePackagePage cores) {
            resourceDesc = [(GET, "Show detailed package information")]
          , resourceGet  = [("html", servePackagePage)]
          }
      , (resourceAt "/package/:package/dependencies") {
            resourceDesc = [(GET, "Show detailed package dependency information")]
          , resourceGet = [("html", serveDependenciesPage)]
          }
      {-
      , (extendResource $ coreIndexPage cores) {
            resourceGet = [("html", serveIndexPage)]
          }, currently in 'core' feature
      -}
      , (resourceAt "/packages/names" ) {
            resourceGet = [("html", const $ readAsyncCache cacheNamesPage)]
          }
      , (resourceAt "/packages/browse" ) {
            resourceDesc = [(GET, "Show browsable list of all packages")]
          , resourceGet  = [("html", serveBrowsePage)]
          }
      , (extendResource searchPackagesResource) {
                    resourceGet = [("html", serveBrowsePage)]
                  }
      , (extendResource $ corePackagesPage cores) {
            resourceDesc = [(GET, "Show package index")]
          , resourceGet  = [("html", const $ readAsyncCache cachePackagesPage)]
          }
      , maintainPackage
      , (resourceAt "/package/:package/distro-monitor.:format") {
            resourceDesc = [(GET, "A handy page for distro package change monitor tools")]
          , resourceGet  = [("html", serveDistroMonitorPage)]
          }
      , (resourceAt "/package/:package/revisions/.:format") {
            resourceGet  = [("html", serveCabalRevisionsPage)]
          }
      ]

    serveBrowsePage :: DynamicPath -> ServerPartE Response
    serveBrowsePage _dpath = do
      template <- getTemplate templates "browse.html"
      noscriptForm <- getTemplate templates "noscript-search-form.html"
      terms <- optional (lookText' "terms")
      let
        noscriptFormRendered =
          renderTemplate $ noscriptForm
            [ "ascending" $= True
            , "default" $= True
            , "pageNumber" $= "0"
            , "searchQuery" $= terms
            ]
        pleaseSubmitFragment =
          if terms == mempty
             then ""
             else "<p>To view the search results, please submit this form with your desired sorting preferences.</p>"
      return $ toResponse $ template
          [ "heading" $= "Browse and search packages"
          , templateUnescaped "formFragment" $
              toUTF8LBS pleaseSubmitFragment
              <> noscriptFormRendered
          ]

    -- Currently the main package page is thrown together by querying a bunch
    -- of features about their attributes for the given package. It'll need
    -- reorganizing to look aesthetic, as opposed to the sleek and simple current
    -- design that takes the 1990s school of web design.
    servePackagePage :: DynamicPath -> ServerPartE Response
    servePackagePage dpath = do
      pkgid <- packageInPath dpath

      withPackagePreferred pkgid $ \pkg pkgs -> do
        render <- liftIO $ packageRender pkg

        let realpkg = rendPkgId render
            pkgname = packageName realpkg
            docURL  = packageDocsContentUri docs realpkg
            execs   = rendExecNames render
            pkgdesc = flattenPackageDescription $ pkgDesc pkg

        prefInfo      <- queryGetPreferredInfo pkgname

        let findLastDocVer [] = pure Nothing
            findLastDocVer (pkg':pkgs') = do
                hasDoc <- queryHasDocumentation documentationFeature (pkgInfoId pkg')
                let status = getVersionStatus prefInfo (packageVersion pkg')
                if hasDoc && status /= DeprecatedVersion 
                    then pure (Just (packageVersion pkg', status)) 
                    else findLastDocVer pkgs'

        distributions <- queryPackageStatus pkgname
        totalDown     <- cmFind pkgname `liftM` totalPackageDownloads
        recentDown    <- cmFind pkgname `liftM` recentPackageDownloads
        pkgVotes      <- pkgNumVotes pkgname
        pkgScore      <- pkgNumScore pkgname
        auth          <- checkAuthenticated
        userRating    <- case auth of Just (uid,_) -> pkgUserVote pkgname uid; _ -> return Nothing
        mdoctarblob   <- queryDocumentation realpkg
        tags          <- queryTagsForPackage pkgname
        deprs         <- queryGetDeprecatedFor pkgname
        mreadme       <- makeReadme render
        hasDocs       <- queryHasDocumentation documentationFeature realpkg
<<<<<<< HEAD
        eachHasDocs   <- traverse (queryHasDocumentation documentationFeature . pkgInfoId) pkgs
=======
        lastDocVer    <- findLastDocVer (reverse pkgs)
>>>>>>> 2e257d4d
        rptStats      <- queryLastReportStats reportsFeature realpkg
        candidates    <- lookupCandidateName pkgname
        buildStatus   <- renderBuildStatus
          documentationFeature reportsFeature realpkg
        mdocIndex     <- maybe (return Nothing)
          (liftM Just . liftIO . cachedTarIndex) mdoctarblob
        analyticsPixels <- getPackageAnalyticsPixels pkgname
        let
          idAndReport = fmap (\(rptId, rpt, _) -> (rptId, rpt)) rptStats
          install = getInstall $ fmap (fst &&& BR.installOutcome . snd) idAndReport
          test    = getTest    $ fmap (        BR.testsOutcome   . snd) idAndReport
          covg = getAvgCovg $ (\(_, _, cvg) -> cvg) =<< rptStats
          loadDocMeta
            | Just doctarblob <- mdoctarblob
            , Just docIndex   <- mdocIndex
            = loadTarDocMeta
                (BlobStorage.filepath serverBlobStore doctarblob)
                docIndex
                realpkg
            | otherwise
            = return Nothing

        mdocMeta <- loadDocMeta

        let infoUrl = fmap (\_ -> preferredPackageUri versions "" pkgname) $
              sumRange prefInfo

        -- Put it all together
        template <- getTemplate templates "package-page.html"
        cacheControlWithoutETag [Public, maxAgeMinutes 5]

        return $ toResponse . template $
          -- IO-related items
          [ "baseurl"           $= show (serverBaseURI { URI.uriScheme = "" })
          , "sbaseurl"          $= show (serverBaseURI { URI.uriScheme = "https:" })
          , "cabalVersion"      $= display cabalVersion
          , "tags"              $= (renderTags tags)
          , "analyticsPixels"   $= map analyticsPixelUrl (Set.toList analyticsPixels)
<<<<<<< HEAD
          , "versions"          $= PagesNew.renderVersionWithDocs 
                                      realpkg
                                      (zip (classifyVersions prefInfo $ map packageVersion pkgs) (map Just eachHasDocs))
                                      infoUrl
=======
          , "versions"          $= (PagesNew.renderVersion realpkg
              (classifyVersions prefInfo $ map packageVersion pkgs) infoUrl)
          , "lastDoc"           $= PagesNew.renderLastDocVersion realpkg lastDocVer
>>>>>>> 2e257d4d
          , "totalDownloads"    $= totalDown
          , "hasexecs"          $= not (null execs)
          , "recentDownloads"   $= recentDown
          , "votes"             $= pkgVotes
          , "hasVotes"          $= pkgVotes > 0
          , "hasExecOnly"       $= (not . hasLibs) pkgdesc && (not . null) execs
          , "userRating"        $= userRating
          , "score"             $= pkgScore
          , "buildStatus"       $= buildStatus
          , "hasDocs"           $= hasDocs
          , "install"           $= install
          , "test"              $= test
          , "covg"              $= covg
          , "candidates"        $= case candidates of
                                    [] -> [ toHtml "No Candidates"]
                                    _  -> [ PagesNew.commaList $ flip map candidates $ \cand -> anchor ! [href $ corePackageIdUri candidatesCore "" $ packageId cand] << display (packageVersion cand) ]
          ] ++
          -- Items not related to IO (mostly pure functions)
          PagesNew.packagePageTemplate render
            mdocIndex mdocMeta mreadme
            docURL distributions
            deprs
            utilities
            False
      where
        getInstall Nothing = (False, "", "", "")
        getInstall (Just (rptId, buildStatus)) =
          (isBadgeShowing, badgeColor, badgeText, rptUrl)
          where
            BuildReportId rawId = rptId
            rptUrl = "reports/" <> show rawId
            badgeContent BR.InstallOk            = (True, "success", "InstallOk")
            badgeContent (BR.DependencyFailed _) = (True, "critical", "DependencyFailed")
            badgeContent k                       = (True, "critical", show k)
            (isBadgeShowing, badgeColor, badgeText) = badgeContent buildStatus

        getTest (Just BR.Ok)      = (True, "success", "Passed")
        getTest (Just BR.Failed)  = (True, "critical", "Failed")
        getTest _                 = (False, "False", "")

        getAvgCovg :: Maybe BR.BuildCovg -> (Bool, String, Int)
        getAvgCovg Nothing = (False, "", 100)
        getAvgCovg (Just c) = do
              let l = [
                        BR.expressions c
                      , BR.guards (BR.boolean c)
                      , BR.ifConditions (BR.boolean c)
                      , BR.qualifiers (BR.boolean c)
                      , BR.alternatives c
                      , BR.localDeclarations c
                      , BR.topLevel c
                      ]
                  (used,total) = foldl (\(a,b) (x, y) -> (a+x, b+y)) (0,0) l
                  per | total <= 0 = 100
                      | otherwise = (used*100) `div` total
              if per > 66
                then (True, "brightgreen", per)
                else if per > 33
                  then (True, "yellowgreen", per)
                  else (True, "red", per)

    serveDependenciesPage :: DynamicPath -> ServerPartE Response
    serveDependenciesPage dpath = do
      pkgname <- packageInPath dpath
      withPackagePreferred pkgname $ \pkg _ -> do
        cacheControlWithoutETag [Public, maxAgeMinutes 30]
        render <- liftIO $ packageRender pkg
        return $ toResponse $ dependenciesPage False render "docs"

    serveMaintainPage :: DynamicPath -> ServerPartE Response
    serveMaintainPage dpath = do
      pkgname <- packageInPath dpath
      pkgs <- lookupPackageName pkgname
      guardAuthorised_ [InGroup (maintainersGroup pkgname), InGroup trusteesGroup, InGroup adminGroup]
      cacheControl [Public, NoCache] (etagFromHash (length pkgs))
      template <- getTemplate templates "maintain.html"
      return $ toResponse $ template
        [ "pkgname"  $= pkgname
        , "versions" $= map packageId pkgs
        ]

    serveDistroMonitorPage :: DynamicPath -> ServerPartE Response
    serveDistroMonitorPage dpath = do
      pkgname <- packageInPath dpath
      pkgs <- lookupPackageName pkgname
      cacheControl [Public, maxAgeHours 3] (etagFromHash (length pkgs))
      template <- getTemplate templates "distro-monitor.html"
      return $ toResponse $ template
        [ "pkgname"  $= pkgname
        , "versions" $= map packageId pkgs
        ]

    serveCabalRevisionsPage :: DynamicPath -> ServerPartE Response
    serveCabalRevisionsPage dpath = do
      pkginfo  <- packageInPath dpath >>= lookupPackageId
      users    <- queryGetUserDb
      let pkgid        = packageId pkginfo
          pkgname      = packageName pkginfo
          revisions    = reverse $ Vec.toList (pkgMetadataRevisions pkginfo)
          numRevisions = pkgNumRevisions pkginfo

          revchanges   :: [(SHA256Digest, [Change])]
          revchanges   = start revisions where
            start []          = []
            start (curr:rest) = go curr rest

            go curr [] = [(sha256 (cabalFileByteString (fst curr)), [])]
            go curr (prev:rest) =
                ( sha256 (cabalFileByteString (fst curr))
                , changes curr prev )
                : go prev rest

            changes curr prev = either (const []) id $
              diffCabalRevisionsByteString
                (cabalFileByteString (fst prev))
                (cabalFileByteString (fst curr))

      cacheControl [NoCache] (etagFromHash numRevisions)
      template <- getTemplate templates "revisions.html"
      return $ toResponse $ template
        [ "pkgname"   $= pkgname
        , "pkgid"     $= pkgid
        , "revisions" $= zipWith3 (revisionToTemplate users)
                                  (map snd revisions)
                                  [numRevisions-1, numRevisions-2..]
                                  revchanges
        ]
      where
        revisionToTemplate :: Users.Users -> UploadInfo -> Int
                           -> (SHA256Digest, [Change])
                           -> TemplateVal
        revisionToTemplate users (utime, uid) revision (sha256hash, changes) =
          let uname = Users.userIdToName users uid
           in templateDict
                [ templateVal "number" revision
                , templateVal "sha256" (show sha256hash)
                , templateVal "user" (display uname)
                , utcTimeTemplateVal "htmltime" utime
                , templateVal "changes" changes
                ]


-- | Common helper used by 'serveCandidatePage' and 'servePackagePage'
makeReadme :: MonadIO m => PackageRender -> m (Maybe BS.ByteString)
makeReadme render = case rendReadme render of
  Just (tarfile, _, offset, _) ->
        either (\_err -> return Nothing) (return . Just . snd) =<<
          liftIO (loadTarEntry tarfile offset)
  Nothing -> return Nothing

{-------------------------------------------------------------------------------
  Users
-------------------------------------------------------------------------------}

data HtmlUsers = HtmlUsers {
    htmlUsersResources :: [Resource]
  }

mkHtmlUsers :: UserFeature -> UserDetailsFeature -> HtmlUsers
mkHtmlUsers UserFeature{..} UserDetailsFeature{..} = HtmlUsers{..}
  where
    users = userResource


    htmlUsersResources = [
        -- list of users with user links; if admin, a link to add user page
        (extendResource $ userList users) {
            resourceDesc = [ (GET,  "list of users")
                           , (POST, "create a new user")
                           ]
          , resourceGet  = [ ("html", serveUserList) ]
          , resourcePost = [ ("html", \_ -> adminAddUser) ]
          }
        -- form to post to /users/
      , (resourceAt "/users/register") {
            resourceDesc = [ (GET, "show \"add user\" form") ]
          , resourceGet  = [ ("html", addUserForm) ]
          }
        -- user page with link to password form and list of groups (how to do this?)
      , (extendResource $ userPage users) {
            resourceDesc   = [ (GET,    "show user page") ]
          , resourceGet    = [ ("html", serveUserPage) ]
          }
        -- form to PUT password
      , (extendResource $ passwordResource users) {
            resourceDesc = [ (GET, "show password change form")
                           , (PUT, "change password")
                           ]
          , resourceGet  = [ ("html", servePasswordForm) ]
          , resourcePut  = [ ("html", servePutPassword) ]
          }
      ]

    serveUserList :: DynamicPath -> ServerPartE Response
    serveUserList _ = do
        userlist <- Users.enumerateActiveUsers <$> queryGetUserDb
        let hlist = unordList
                      [ anchor ! [href $ userPageUri users "" uname] << display uname
                      | (_, uinfo) <- userlist, let uname = userName uinfo ]
        ok $ toResponse $ Resource.XHtml $ hackagePage "Hackage users" [h2 << "Hackage users", hlist]

    serveUserPage :: DynamicPath -> ServerPartE Response
    serveUserPage dpath = do
      uname    <- userNameInPath dpath
      uid      <- lookupUserName uname
      udetails <- queryUserDetails uid
      let realname = maybe (display uname) (T.unpack . accountName) udetails
      uris     <- getGroupIndex uid
      uriPairs <- forM uris $ \uri -> do
          desc <- getIndexDesc uri
          return $ Pages.renderGroupName desc (Just uri)
      return $ toResponse $ Resource.XHtml $ hackagePage realname
        [ h2 << realname
        , case uriPairs of
              [] -> noHtml
              _  -> toHtml
                [ toHtml $ display uname ++ " is part of the following groups:"
                , unordList uriPairs
                ]
        , hr
        , anchor ! [href $ manageUserUri users "" uname] <<
            "Click here to manage this account"
        ]

    addUserForm :: DynamicPath -> ServerPartE Response
    addUserForm _ =
        return $ toResponse $ Resource.XHtml $ hackagePage "Register account"
          [ paragraph << "Administrators can register new user accounts here."
          , form ! [theclass "box", XHtml.method "post", action $ userListUri users ""] <<
                [ simpleTable [] []
                    [ makeInput [thetype "text"] "username" "User name"
                    , makeInput [thetype "password"] "password" "Password"
                    , makeInput [thetype "password"] "repeat-password" "Confirm password"
                    ]
                , paragraph << input ! [thetype "submit", value "Create user"]
                ]
          ]

    servePasswordForm :: DynamicPath -> ServerPartE Response
    servePasswordForm dpath = do
      uname   <- userNameInPath dpath
      pathUid <- lookupUserName uname
      uid <- guardAuthenticated -- FIXME: why are we duplicating auth decisions in this feature?
      canChange <- canChangePassword uid pathUid
      case canChange of
          False -> errForbidden "Can't change password" [MText "You're neither this user nor an admin."]
          True -> return $ toResponse $ Resource.XHtml $ hackagePage "Change password"
            [ toHtml "Change your password. You'll be prompted for authentication upon submission, if you haven't logged in already."
            , form ! [theclass "box", XHtml.method "post", action $ userPasswordUri userResource "" uname] <<
                  [ simpleTable [] []
                      [ makeInput [thetype "password"] "password" "Password"
                      , makeInput [thetype "password"] "repeat-password" "Confirm password"
                      ]
                  , paragraph << [ hidden "_method" "PUT" --method override
                                 , input ! [thetype "submit", value "Change password"] ]
                  ]
            ]

    servePutPassword :: DynamicPath -> ServerPartE Response
    servePutPassword dpath = do
      uname <- userNameInPath dpath
      changePassword uname
      return $ toResponse $ Resource.XHtml $ hackagePage "Changed password"
          [toHtml "Changed password for ", anchor ! [href $ userPageUri users "" uname] << display uname]

{-------------------------------------------------------------------------------
  Uploads(For new package lifecycle, this might need to be removed)
-------------------------------------------------------------------------------}

data HtmlUploads = HtmlUploads {
    htmlUploadsResources :: [Resource]
  }

mkHtmlUploads :: HtmlUtilities -> UploadFeature -> HtmlUploads
mkHtmlUploads HtmlUtilities{..} UploadFeature{..} = HtmlUploads{..}
  where
    uploads = uploadResource

    htmlUploadsResources = [
      -- uploads
        -- serve upload result as HTML
        (extendResource $ uploadIndexPage uploads) {
            resourceDesc = [(POST, "Upload package")]
          , resourcePost = [("html", serveUploadResult)]
          }
        -- form for uploading
      , (resourceAt "/packages/upload") {
            resourceGet = [("html", serveUploadForm)]
          }
      ]

    serveUploadForm :: DynamicPath -> ServerPartE Response
    serveUploadForm _ = do
        return $ toResponse $ Resource.XHtml $ hackagePage "Upload package"
          [ h2 << "Upload package"
          , paragraph << [toHtml "See also the ", anchor ! [href "/upload"] << "upload help page", toHtml "."]
          , form ! [theclass "box", XHtml.method "post", action "/packages/", enctype "multipart/form-data"] <<
                [ input ! [thetype "file", name "package"]
                , input ! [thetype "submit", value "Upload package"]
                ]
          , paragraph << [toHtml "If you want to deauthenticate first, ", anchor ! [href "/packages/deauth"] << "click here", toHtml "."]
          ]

    serveUploadResult :: DynamicPath -> ServerPartE Response
    serveUploadResult _ = do
        res <- uploadPackage
        let warns = uploadWarnings res
            pkgid = packageId (uploadDesc res)
        return $ toResponse $ Resource.XHtml $ hackagePage "Upload successful" $
          [ paragraph << [toHtml "Successfully uploaded ", packageLink pkgid, toHtml "!"]
          ] ++ case warns of
            [] -> []
            _  -> [paragraph << "There were some warnings:", unordList warns]

{-------------------------------------------------------------------------------
  Documentation uploads
-------------------------------------------------------------------------------}

data HtmlDocUploads = HtmlDocUploads {
    htmlDocUploadsResources :: [Resource]
  }

mkHtmlDocUploads :: HtmlUtilities -> CoreFeature -> DocumentationFeature -> Templates -> HtmlDocUploads
mkHtmlDocUploads HtmlUtilities{..} CoreFeature{coreResource} DocumentationFeature{..} templates = HtmlDocUploads{..}
  where
    CoreResource{packageInPath} = coreResource

    htmlDocUploadsResources = [
        (extendResource $ packageDocsWhole documentationResource) {
            resourcePut    = [ ("html", serveUploadDocumentation) ]
          , resourceDelete = [ ("html", serveDeleteDocumentation) ]
          }
      , (resourceAt "/package/:package/maintain/docs") {
            resourceGet = [("html", serveDocUploadForm)]
          }
      ]

    serveUploadDocumentation :: DynamicPath -> ServerPartE Response
    serveUploadDocumentation dpath = do
        pkgid <- packageInPath dpath
        uploadDocumentation dpath >> ignoreFilters  -- Override 204 No Content
        return $ toResponse $ Resource.XHtml $ hackagePage "Documentation uploaded"
          [ paragraph << [toHtml "Successfully uploaded documentation for ", packageLink pkgid, toHtml "!"]
          ]

    serveDeleteDocumentation :: DynamicPath -> ServerPartE Response
    serveDeleteDocumentation dpath = do
        pkgid <- packageInPath dpath
        deleteDocumentation dpath >> ignoreFilters -- Override 204 No Content
        return $ toResponse $ Resource.XHtml $ hackagePage "Documentation deleted"
          [ paragraph << [toHtml "Successfully deleted documentation for ", packageLink pkgid, toHtml "!"]
          ]

    serveDocUploadForm :: DynamicPath -> ServerPartE Response
    serveDocUploadForm dpath = do
        pkgid <- packageInPath dpath
        template <- getTemplate templates "maintain-docs.html"
        return $ toResponse $ template
          [ "pkgid"     $= (pkgid :: PackageIdentifier)
          , "actionUrl" $= ""
          ]

{-------------------------------------------------------------------------------
  Build reports
-------------------------------------------------------------------------------}

data HtmlReports = HtmlReports {
    htmlReportsResources :: [Resource]
  }

mkHtmlReports :: HtmlUtilities -> CoreFeature -> ReportsFeature -> Templates -> HtmlReports
mkHtmlReports HtmlUtilities{..} CoreFeature{..} ReportsFeature{..} templates = HtmlReports{..}
  where
    CoreResource{packageInPath} = coreResource
    ReportsResource{..} = reportsResource

    htmlReportsResources = [
        (extendResource reportsList) {
            resourceGet = [ ("html", servePackageReports) ]
          }
      , (extendResource reportsPage) {
            resourceGet = [ ("html", servePackageReport) ]
          }
      ]

    servePackageReports :: DynamicPath -> ServerPartE Response
    servePackageReports dpath = packageReports dpath $ \reports -> do
        pkgid <- packageInPath dpath
        cacheControl [Public, maxAgeMinutes 30] (etagFromHash (length reports))
        template <- getTemplate templates "reports.html"
        details <- pkgReportDetails (pkgid,True)
        let status = case BR.failCnt details of
              Nothing -> "Not yet tried."
              Just BR.BuildOK -> "Built successfully."
              Just (BR.BuildFailCnt 1) -> "1 consecutive failure."
              Just (BR.BuildFailCnt c) -> show c ++ " consecutive failures."
        return $ toResponse $ template
          [ "pkgid"   $= (pkgid :: PackageIdentifier)
          , "reports" $= reports
          , "status"  $= status
          ]

    servePackageReport :: DynamicPath -> ServerPartE Response
    servePackageReport dpath = do
        (repid, report, mlog, covg) <- packageReport dpath
        mlog' <- traverse queryBuildLog mlog
        let covg' = fmap getCvgDet covg
        pkgid <- packageInPath dpath
        cacheControlWithoutETag [Public, maxAgeDays 30]
        template <- getTemplate templates "report.html"
        return $ toResponse $ template
          [ "pkgid" $= (pkgid :: PackageIdentifier)
          , "report" $= (repid, report)
          , "log" $= toMessage <$> mlog'
          , "covg" $= covg'
          ]
      where
        getCvgDet c = (
            det $ BR.expressions c,
            det $ BR.guards $ BR.boolean c,
            det $ BR.ifConditions $ BR.boolean c,
            det $ BR.qualifiers $ BR.boolean c,
            det $ BR.alternatives c,
            det $ BR.localDeclarations c,
            det $ BR.topLevel c
          )

        det::(Int,Int)->(Int,Int,Int)
        det (_,0) = (100,0,0)
        det (a,b) = ((a * 100) `div` b ,a,b)

{-------------------------------------------------------------------------------
  Candidates
-------------------------------------------------------------------------------}

data HtmlCandidates = HtmlCandidates {
    htmlCandidatesResources :: [Resource]
  }

mkHtmlCandidates :: HtmlUtilities
                 -> CoreFeature
                 -> VersionsFeature
                 -> UploadFeature
                 -> DocumentationFeature
                 -> TarIndexCacheFeature
                 -> PackageCandidatesFeature
                 -> UserFeature
                 -> Templates
                 -> HtmlCandidates
mkHtmlCandidates utilities@HtmlUtilities{..}
                 CoreFeature{ coreResource = CoreResource{packageInPath}
                            , queryGetPackageIndex
                            }
                 VersionsFeature{ queryGetPreferredInfo }
                 UploadFeature{..}
                 DocumentationFeature{documentationResource, queryDocumentation,..}
                 TarIndexCacheFeature{cachedTarIndex}
                 PackageCandidatesFeature{..}
                 UserFeature{ guardAuthorised, guardAuthorised_ }
                 templates = HtmlCandidates{..}
  where
    candidates     = candidatesResource
    candidatesCore = candidatesCoreResource
    docs           = documentationResource

    pkgCandUploadForm = (resourceAt "/package/:package/candidate/upload") {
                            resourceGet = [("html", servePackageCandidateUpload)]
                          }
    candMaintainForm  = (resourceAt "/package/:package/candidate/maintain") {
                            resourceGet = [("html", serveCandidateMaintain)]
                          }
    candDocUploadForm = (resourceAt "/package/:package/candidate/maintain/docs"){
                            resourceGet = [("html", serveCandDocUploadForm)]
                          }

    htmlCandidatesResources = [
      -- candidates
        -- list of all packages which have candidates
        (extendResource $ corePackagesPage candidatesCore) {
            resourceDesc = [ (GET, "Show all package candidates")
                           , (POST, "Upload a new candidate")
                           ]
          , resourceGet  = [ ("html", serveCandidatesPage) ]
          , resourcePost = [ ("html", \_ -> postCandidate) ]
          }
        -- TODO: use custom functions, not htmlResponse
      , (extendResource $ packageCandidatesPage candidates) {
            resourceDesc = [ (GET, "Show candidate upload form")
                           , (POST, "Upload new package candidate")
                           ]
          , resourceGet  = [ ("html", servePackageCandidates pkgCandUploadForm) ]
          , resourcePost = [ ("", postPackageCandidate) ]
          }
        -- package page for a candidate
      , (extendResource $ corePackagePage candidatesCore) {
            resourceDesc   = [ (GET, "Show candidate maintenance form")
                             , (PUT, "Upload new package candidate")
                             , (DELETE, "Delete a package candidate")
                             ]
          , resourceGet    = [("html", serveCandidatePage candMaintainForm)]
          , resourcePut    = [("html", putPackageCandidate)]
          , resourceDelete = [("html", doDeleteCandidate)]
          }
      , (resourceAt "/package/:package/candidate/dependencies") {
            resourceDesc = [(GET, "Show detailed candidate dependency information")]
          , resourceGet = [("html", serveDependenciesPage)]
          }
        -- form for uploading candidate
      , (resourceAt "/packages/candidates/upload") {
            resourceDesc = [ (GET, "Show package candidate upload form") ]
          , resourceGet  = [ ("html", serveCandidateUploadForm) ]
          }
        -- form for uploading candidate for a specific package version
      , pkgCandUploadForm
        -- maintenance for candidate packages
      , candMaintainForm
        -- form for uploading documentation for a candidate
      , candDocUploadForm
        -- form for publishing package
      , (extendResource $ publishPage candidates) {
           resourceDesc = [ (GET, "Show candidate publish form")
                          , (POST, "Publish a package candidate")
                          ]
         , resourceGet  = [ ("html", servePublishForm) ]
         , resourcePost = [ ("html", servePostPublish) ]
         }
      , (extendResource $ deletePage candidates) {
           resourceDesc = [ (GET, "Show candidate deletion form")
                          , (POST, "Delete a package candidate")
                          ]
         , resourceGet  = [ ("html", serveDeleteForm) ]
         , resourcePost = [ ("html", doDeleteCandidate) ]
         }
        -- form for deleting candidates
      , (extendResource $ deleteCandidatesPage candidates) {
            resourceDesc = [ (GET, "Show package candidates delete form")
                           , (POST, "Delete package candidates") ]
          , resourceGet  = [ ("html", serveCandidatesDeleteForm) ]
          , resourcePost = [ ("html", doDeleteCandidates) ]
          }
      , (extendResource $ packageDocsWhole docs) {
            resourcePut    = [ ("html", serveCandUploadDocumentation) ]
          , resourceDelete = [ ("html", serveCandDeleteDocumentation) ]
          }
      ]

    serveCandidateUploadForm :: DynamicPath -> ServerPartE Response
    serveCandidateUploadForm _ = do
        return $ toResponse $ Resource.XHtml $ hackagePage "Checking and uploading candidates"
          [ h2 << "Checking and uploading candidates"
          , paragraph << [toHtml "See also the ", anchor ! [href "/upload"] << "upload help page", toHtml "."]
          , form ! [theclass "box", XHtml.method "post", action "/packages/candidates/", enctype "multipart/form-data"] <<
                [ input ! [thetype "file", name "package"]
                , input ! [thetype "submit", value "Upload candidate"]
                ]
          ]

    servePackageCandidateUpload :: DynamicPath -> ServerPartE Response
    servePackageCandidateUpload _ = do
        return $ toResponse $ Resource.XHtml $ hackagePage "Checking and uploading candidates"
          [ form ! [theclass "box", XHtml.method "post", action "/packages/candidates/", enctype "multipart/form-data"] <<
                [ input ! [thetype "file", name "package"]
                , input ! [thetype "submit", value "Upload candidate"]
                ]
          ]

    guardAuthorisedAsMaintainerOrTrustee pkgname =
      guardAuthorised_ [InGroup (maintainersGroup pkgname), InGroup trusteesGroup]

    serveCandidateMaintain :: DynamicPath -> ServerPartE Response
    serveCandidateMaintain dpath = do
      pkgid <- packageInPath dpath
      candidate <- packageInPath dpath >>= lookupCandidateId
      guardAuthorisedAsMaintainerOrTrustee (packageName candidate)
      template <- getTemplate templates "maintain-candidate.html"
      return $ toResponse $ template
        [ "pkgname"    $= packageName candidate
        , "pkgversion" $= packageVersion candidate
        , "pkgid"   $= (pkgid :: PackageIdentifier)
        ]
    {-some useful URIs here: candidateUri check "" pkgid, packageCandidatesUri check "" pkgid, publishUri check "" pkgid-}

    serveCandDocUploadForm :: DynamicPath -> ServerPartE Response
    serveCandDocUploadForm dpath = do
        pkgid <- packageInPath dpath
        template <- getTemplate templates "maintain-docs.html"
        return $ toResponse $ template
          [ "pkgid" $= (pkgid :: PackageIdentifier)
          , "actionUrl" $= "candidate/"
          ]

    serveCandidatePage :: Resource -> DynamicPath -> ServerPartE Response
    serveCandidatePage maintain dpath = do
      cand <- packageInPath dpath >>= lookupCandidateId
      template <- getTemplate templates "candidate-page.html"
      candRender <- liftIO $ candidateRender cand
      let PackageIdentifier pkgname version = packageId cand
          render = candPackageRender candRender
      otherVersions <- map packageVersion
                     . flip PackageIndex.lookupPackageName pkgname
                   <$> queryGetPackageIndex
      prefInfo <- queryGetPreferredInfo pkgname
      let maintainHtml = anchor ! [href $ renderResource maintain [display $ packageId cand]] << "maintain"
      -- bottom sections, currently documentation and readme
      mdoctarblob <- queryDocumentation (packageId cand)
      mdocIndex   <- maybe (return Nothing)
                           (liftM Just . liftIO . cachedTarIndex)
                           mdoctarblob
      let docURL = packageDocsContentUri docs (packageId cand)

      mreadme     <- makeReadme render

      -- also utilize hasIndexedPackage :: Bool
      let warningBox = case renderWarnings candRender of
              [] -> []
              warn -> [thediv ! [theclass "candidate-warn"] << [paragraph << strong (toHtml "Warnings:"), unordList warn]]

      return $ toResponse . template $
        [ "versions"          $= (PagesNew.renderVersion (packageId cand) (classifyVersions prefInfo $ insert version otherVersions) Nothing)
        , "maintainHtml"      $= [maintainHtml]
        , "warningBox"        $= warningBox
        ] ++
        PagesNew.packagePageTemplate render
            mdocIndex Nothing mreadme
            docURL [] Nothing
            utilities
            True

    serveDependenciesPage :: DynamicPath -> ServerPartE Response
    serveDependenciesPage dpath = do
      candId <- packageInPath dpath
      candRender <- liftIO . candidateRender =<< lookupCandidateId candId
      let render = candPackageRender candRender
      return $ toResponse $ dependenciesPage True render "docs"

    guardAuthorisedAsMaintainer pkgName = guardAuthorised [InGroup . maintainersGroup $ pkgName]

    servePublishForm :: DynamicPath -> ServerPartE Response
    servePublishForm dpath = do
      candidate <- packageInPath dpath >>= lookupCandidateId
      uid <- guardAuthorisedAsMaintainer (packageName candidate)

      let pkgid = packageId candidate
      packages <- queryGetPackageIndex
      checkPublish uid packages candidate >>= \case
          Just err -> throwError err
          Nothing  -> do
              return $ toResponse $ Resource.XHtml $ hackagePage "Publishing candidates"
                  [form ! [theclass "box", XHtml.method "post", action $ publishUri candidates "" pkgid]
                      << input ! [thetype "submit", value "Publish package"]]

    serveCandidatesPage :: DynamicPath -> ServerPartE Response
    serveCandidatesPage _ = do
      template <- getTemplate templates "candidate-index.html"
      cands <- queryGetCandidateIndex
      return $ toResponse . template $
        PagesNew.candidatesPageTemplate cands candidates candidatesCore

    servePackageCandidates :: Resource -> DynamicPath -> ServerPartE Response
    servePackageCandidates candPkgUp dpath = do
      pkgname <- packageInPath dpath
      pkgs <- lookupCandidateName pkgname
      let delUri = "/package/"++(display pkgname)++"/candidates/delete"
      return $ toResponse $ Resource.XHtml $ hackagePage "Package candidates" $
        [ h3 << ("Candidates for " ++ display pkgname) ] ++
        case pkgs of
          [] -> [ toHtml "No candidates exist for ", packageNameLink pkgname, toHtml ". Upload one for "
                , anchor ! [href $ renderResource candPkgUp [display pkgname]] << "this"
                , toHtml " or "
                , anchor ! [href "/packages/candidates/upload"] << "another"
                , toHtml " package?"
                ]
          _  -> [ unordList $ flip map pkgs $ \pkg -> anchor ! [href $ corePackageIdUri candidatesCore "" $ packageId pkg] << display (packageVersion pkg)
                , anchor ! [href delUri]<< "Delete All Candidates"]

    servePostPublish :: DynamicPath -> ServerPartE Response
    servePostPublish dpath = do
        uresult <- publishCandidate dpath True
        return $ toResponse $ Resource.XHtml $ hackagePage "Publish successful" $
          [ paragraph << [toHtml "Successfully published ", packageLink (packageId $ uploadDesc uresult), toHtml "!"]
          ] ++ case uploadWarnings uresult of
            [] -> []
            warns -> [paragraph << "There were some warnings:", unordList warns]

    serveDeleteForm :: DynamicPath -> ServerPartE Response
    serveDeleteForm dpath = do
      candidate <- packageInPath dpath >>= lookupCandidateId
      guardAuthorisedAsMaintainerOrTrustee (packageName candidate)
      let pkgid = packageId candidate
      return $ toResponse $ Resource.XHtml $ hackagePage "Deleting candidates"
                  [form ! [theclass "box", XHtml.method "post", action $ deleteUri candidates "" pkgid]
                      << input ! [thetype "submit", value "Delete package candidate"]]

    serveCandidatesDeleteForm :: DynamicPath -> ServerPartE Response
    serveCandidatesDeleteForm dpath = do
      pkgname <- packageInPath dpath
      guardAuthorisedAsMaintainerOrTrustee pkgname
      -- let pkgname = packageName pkgid
      return $ toResponse $ Resource.XHtml $ hackagePage "Deleting package candidates"
                  [form ! [theclass "box", XHtml.method "post", action $ deleteCandidatesUri candidates "" pkgname]
                      << input ! [thetype "submit", value "Delete All Candidates For This Package"]]

    serveCandUploadDocumentation :: DynamicPath -> ServerPartE Response
    serveCandUploadDocumentation dpath = do
        pkgid <- packageInPath dpath
        uploadDocumentation dpath >> ignoreFilters  -- Override 204 No Content
        return $ toResponse $ Resource.XHtml $ hackagePage "Documentation uploaded"
          [ paragraph << [toHtml "Successfully uploaded documentation for ", candidateLink pkgid, toHtml "!"]
          ]

    serveCandDeleteDocumentation :: DynamicPath -> ServerPartE Response
    serveCandDeleteDocumentation dpath = do
        pkgid <- packageInPath dpath
        deleteDocumentation dpath >> ignoreFilters -- Override 204 No Content
        return $ toResponse $ Resource.XHtml $ hackagePage "Documentation deleted"
          [ paragraph << [toHtml "Successfully deleted documentation for ", candidateLink pkgid, toHtml "!"]
          ]

dependenciesPage :: Bool -> PackageRender -> URL -> Resource.XHtml
dependenciesPage isCandidate render docURL =
    Resource.XHtml $ hackagePage (pkg ++ ": dependencies") $
      [h2 << heading, Pages.renderDetailedDependencies render]
       ++ Pages.renderPackageFlags render docURL
  where
    pkg = display $ rendPkgId render
    heading = "Dependencies for " +++ anchor ! [href link] << pkg
    link = "/package/" ++ pkg
            ++ if isCandidate then "/candidate" else ""


{-------------------------------------------------------------------------------
  Preferred versions
-------------------------------------------------------------------------------}

data HtmlPreferred = HtmlPreferred {
    htmlPreferredResources :: [Resource]
  , editPreferred :: Resource
  , editDeprecated :: Resource
  }

mkHtmlPreferred :: HtmlUtilities
                -> CoreFeature
                -> VersionsFeature
                -> HtmlPreferred
mkHtmlPreferred HtmlUtilities{..}
                CoreFeature{ coreResource = CoreResource{
                               packageInPath
                             , lookupPackageName
                             }
                           }
                VersionsFeature{..} = HtmlPreferred{..}
  where
    versions = versionsResource

    editDeprecated    = (resourceAt "/package/:package/deprecated/edit") {
                            resourceGet = [("html", serveDeprecateForm)]
                          }
    editPreferred     = (resourceAt "/package/:package/preferred/edit") {
                            resourceGet = [("html", servePreferForm)]
                          }

    htmlPreferredResources = [
      -- preferred versions
        editDeprecated
      , editPreferred
      , (extendResource $ preferredResource versions) {
            resourceGet = [("html", servePreferredSummary)]
          }
      , (extendResource $ preferredPackageResource versions) {
            resourceGet = [("html", servePackagePreferred editPreferred)]
          , resourcePut = [("html", servePutPreferred)]
          }
      , (extendResource $ deprecatedResource versions) {
            resourceGet = [("html", serveDeprecatedSummary)]
          }
      , (extendResource $ deprecatedPackageResource versions) {
            resourceGet = [("html", servePackageDeprecated editDeprecated)]
          , resourcePut = [("html", servePutDeprecated )]
          }
      ]

    -- This feature is in great need of a Pages module
    serveDeprecatedSummary :: DynamicPath -> ServerPartE Response
    serveDeprecatedSummary _ = doDeprecatedsRender >>= \renders -> do
        return $ toResponse $ Resource.XHtml $ hackagePage "Deprecated packages"
          [ h2 << "Deprecated packages"
          , unordList $ flip map renders $ \(pkg, pkgs) -> [ packageNameLink pkg, toHtml ": ", deprecatedText pkgs ]
          ]

    deprecatedText :: [PackageName] -> Html
    deprecatedText []   = toHtml "deprecated"
    deprecatedText pkgs = toHtml
      [ toHtml "deprecated in favor of "
      , concatHtml $ intersperse (toHtml ", ") (map packageNameLink pkgs)
      ]

    servePackageDeprecated :: Resource -> DynamicPath -> ServerPartE Response
    servePackageDeprecated deprEdit dpath = do
      pkgname <- packageInPath dpath
      mpkg <- doDeprecatedRender pkgname
      return $ toResponse $ Resource.XHtml $ hackagePage "Deprecated status"
        [ h2 << "Deprecated status"
        , paragraph <<
            [ toHtml $ case mpkg of
                  Nothing   -> [packageNameLink pkgname, toHtml " is not deprecated"]
                  Just pkgs -> [packageNameLink pkgname, toHtml " is ", deprecatedText pkgs]
            , thespan ! [thestyle "color: gray"] <<
                [ toHtml " [maintainers: "
                , anchor ! [href $ renderResource deprEdit [display pkgname]] << "edit"
                , toHtml "]" ]
            ]
        ]

    servePreferredSummary :: DynamicPath -> ServerPartE Response
    servePreferredSummary _ = doPreferredsRender >>= \renders -> do
        return $ toResponse $ Resource.XHtml $ hackagePage "Preferred versions"
          [ h2 << "Preferred versions"
          , case renders of
                [] -> paragraph << "There are no global preferred versions."
                _  -> unordList $ flip map renders $ \(pkgname, pref) ->
                    [ packageNameLink pkgname
                    ,  unordList [varList "Preferred ranges" (rendRanges pref),
                                  varList "Deprecated versions" (map display $ rendVersions pref),
                                  toHtml ["Calculated range: ", rendSumRange pref]]
                    ]
          , paragraph <<
              [ anchor ! [href "/packages/preferred-versions"] << "preferred-versions"
              , toHtml " is the text file served with every index tarball that contains this information."
              ]
          ]
      where varList summ [] = toHtml $ summ ++ ": none"
            varList summ xs = toHtml $ summ ++ ": " ++ intercalate ", " xs

    packagePrefAbout :: Maybe Resource -> PackageName -> [Html]
    packagePrefAbout maybeEdit pkgname =
      [ paragraph <<
          [ anchor ! [href $ preferredUri versions ""] << "Preferred and deprecated versions"
          , toHtml " can be used to influence Cabal's decisions about which versions of "
          , packageNameLink pkgname
          , toHtml " to install. If a range of versions is preferred, it means that the installer won't install a non-preferred package version unless it is explicitly specified or if it's the only choice the installer has. Deprecating a version adds a range which excludes just that version. All of this information is collected in the "
          , anchor ! [href "/packages/preferred-versions"] << "preferred-versions"
          , toHtml " file that's included in the index tarball."
          , flip (maybe noHtml) maybeEdit $ \prefEdit -> thespan ! [thestyle "color: gray"] <<
              [ toHtml " [maintainers: "
              , anchor ! [href $ renderResource prefEdit [display pkgname]] << "edit"
              , toHtml "]" ]
          ]
      , paragraph <<
          [ toHtml "If all the available versions of a package are non-preferred or deprecated, cabal-install will treat this the same as if none of them are. This feature doesn't affect whether or not to install a package, only for selecting versions after a given package has decided to be installed. "
          , anchor ! [href $ deprecatedPackageUri versions "" pkgname] << "Entire-package deprecation"
          , toHtml " is also available, but it's separate from preferred versions."
          ]
      ]

    servePackagePreferred :: Resource -> DynamicPath -> ServerPartE Response
    servePackagePreferred prefEdit dpath = do
      pkgname <- packageInPath dpath
      pkgs    <- lookupPackageName pkgname
      pref    <- doPreferredRender pkgname
      let dtitle = display pkgname ++ ": preferred and deprecated versions"
      prefInfo <- queryGetPreferredInfo pkgname
      return $ toResponse $ Resource.XHtml $ hackagePage dtitle --needs core, preferredVersions, pkgname
        [ h2 << dtitle
        , concatHtml $ packagePrefAbout (Just prefEdit) pkgname
        , h4 << "Stored information"
        , case rendRanges pref of
              [] -> paragraph << [display pkgname ++ " has no preferred version ranges."]
              prefs -> paragraph << ["Preferred versions for " ++ display pkgname ++ ":"]
                           +++ unordList prefs
        , case rendVersions pref of
              [] -> paragraph << ["It has no deprecated versions."]
              deprs -> paragraph <<
                  [ "Explicitly deprecated versions for " ++ display pkgname ++ " include: "
                  , intercalate ", " (map display deprs)]
        , toHtml "The version range given to this package, therefore, is " +++ strong (toHtml $ rendSumRange pref)
        , h4 << "Versions affected"
        , paragraph << "Green versions are normal versions. Yellow are those out of any preferred version ranges. Red are deprecated."
        , paragraph ! [theclass "versions"] << snd (Pages.renderVersion
                              (PackageIdentifier pkgname nullVersion)
                              (classifyVersions prefInfo $ map packageVersion pkgs) Nothing)
        ]

    servePutPreferred :: DynamicPath -> ServerPartE Response
    servePutPreferred dpath = do
      pkgname <- packageInPath dpath
      putPreferred pkgname
      return $ toResponse $ Resource.XHtml $ hackagePage "Updated preferred versions"
        [ h2 << "Updated the preferred versions"
        , paragraph <<
            [ toHtml "Updated the "
            , anchor ! [href $ preferredPackageUri versionsResource "" pkgname] << "preferred versions"
            , toHtml " for "
            , packageNameLink pkgname
            , toHtml "."]
        ]

    servePutDeprecated :: DynamicPath -> ServerPartE Response
    servePutDeprecated dpath = do
      pkgname <- packageInPath dpath
      wasDepr <- putDeprecated pkgname
      let dtitle = if wasDepr then "Package deprecated" else "Package undeprecated"
      return $ toResponse $ Resource.XHtml $ hackagePage dtitle
         [ h2 << dtitle
         , paragraph <<
            [ toHtml "Updated the "
            , anchor ! [href $ deprecatedPackageUri versionsResource "" pkgname] << "deprecated status"
            , toHtml " for "
            , packageNameLink pkgname
            , toHtml "."]
         ]

    -- deprecated: checkbox, by: text field, space-separated list of packagenames
    serveDeprecateForm :: DynamicPath -> ServerPartE Response
    serveDeprecateForm dpath = do
      pkgname <- packageInPath dpath
      mpkg <- doDeprecatedRender pkgname
      let (isDepr, mfield) = case mpkg of
              Just pkgs -> (True, unwords $ map display pkgs)
              Nothing -> (False, "")
      return $ toResponse $ Resource.XHtml $ hackagePage "Deprecate package"
          [paragraph << [toHtml "Configure deprecation for ", packageNameLink pkgname],
           form . ulist ! [theclass "box", XHtml.method "post", action $ deprecatedPackageUri versionsResource "" pkgname] <<
            [ hidden "_method" "PUT"
            , li . toHtml $ makeCheckbox isDepr "deprecated" "on" "Deprecate package"
            , li . toHtml $ makeInput [thetype "text", value mfield] "by" "Superseded by: " ++ [br, toHtml "(Optional; space-separated list of package names)"]
            , paragraph << input ! [thetype "submit", value "Set status"]
            ]]

    -- preferred: text box (one version range per line). deprecated: list of text boxes with same name
    servePreferForm :: DynamicPath -> ServerPartE Response
    servePreferForm dpath = do
      pkgname <- packageInPath dpath
      pkgs    <- lookupPackageName pkgname
      pref    <- doPreferredRender pkgname
      let allVersions = map packageVersion pkgs
          rangesList  = rendRanges pref
          deprVersions = rendVersions pref
      return $ toResponse $ Resource.XHtml $ hackagePage "Adjust preferred versions"
          [concatHtml $ packagePrefAbout Nothing pkgname,
           form ! [theclass "box", XHtml.method "post", action $ preferredPackageUri versionsResource "" pkgname] <<
            [ hidden "_method" "PUT"
            , paragraph << "Preferred version ranges."
            , paragraph << textarea ! [name "preferred", rows $ show (4::Int), cols $ show (80::Int)] << unlines rangesList
            , paragraph << "Deprecated versions."
            , toHtml $ intersperse (toHtml " ") $ map (\v -> toHtml $ makeCheckbox (v `elem` deprVersions) "deprecated" (display v) (display v)) allVersions
            , paragraph << input ! [thetype "submit", value "Set status"]
            ]]

{-------------------------------------------------------------------------------
  Downloads
-------------------------------------------------------------------------------}

data HtmlDownloads = HtmlDownloads {
    htmlDownloadsResources :: [Resource]
  }

mkHtmlDownloads :: HtmlUtilities -> DownloadFeature -> HtmlDownloads
mkHtmlDownloads HtmlUtilities{..} DownloadFeature{..} = HtmlDownloads{..}
  where
    downs = downloadResource

    -- downloads
    htmlDownloadsResources = [
        (extendResource $ topDownloads downs) {
            resourceGet = [("html", serveDownloadTop)]
          }
      ]

    serveDownloadTop :: DynamicPath -> ServerPartE Response
    serveDownloadTop _ = do
        pkgList <- sortedPackages `liftM` recentPackageDownloads
        return $ toResponse $ Resource.XHtml $ hackagePage "Total downloads"
          [ h2 << "Downloaded packages"
          , thediv << table << downTableRows pkgList
          ]
      where
        downTableRows pkgList =
            [ tr << [ th << "Package name", th << "Downloads" ] ] ++
            [ tr ! [theclass (if odd n then "odd" else "even")] <<
                [ td << packageNameLink pkgname
                , td << [ toHtml $ show count ] ]
            | ((pkgname, count), n) <- zip pkgList [(1::Int)..] ]

    sortedPackages :: RecentDownloads -> [(PackageName, Int)]
    sortedPackages = sortBy (flip compare `on` snd) . cmToList

{-------------------------------------------------------------------------------
  Tags
-------------------------------------------------------------------------------}

data HtmlTags = HtmlTags {
    htmlTagsResources :: [Resource]
  , tagEdit :: Resource
  }

mkHtmlTags :: HtmlUtilities
           -> CoreFeature
           -> UploadFeature
           -> UserFeature
           -> ListFeature
           -> TagsFeature
           -> Templates
           -> HtmlTags
mkHtmlTags HtmlUtilities{..}
           CoreFeature{ coreResource = CoreResource{
                          packageInPath
                        , guardValidPackageName
                        }
                      }
           UploadFeature{ maintainersGroup, trusteesGroup }
           UserFeature{ guardAuthorised', guardAuthorised_ }
           ListFeature{makeItemList}
           TagsFeature{..}
           templates
           = HtmlTags{..}
  where
    tags = tagsResource

    tagEdit           = (resourceAt "/package/:package/tags/edit") {
                            resourceGet = [("html", serveTagsForm)]
                          }

    htmlTagsResources = [
        (extendResource $ tagsListing tags) {
            resourceGet = [("html", serveTagsListing)]
          }
      , (extendResource $ tagListing tags) {
            resourceGet = [("html", serveTagListing)]
          }
      , (extendResource $ packageTagsListing tags) {
            resourcePut = [("html", putPackageTags)], resourceGet = [("html", showPackageTags)]
          }
      , (extendResource $ tagAliasEdit tags) {
            resourcePut = [("html", putAliasEdit)]
          }
      , (extendResource $ tagAliasEditForm tags) {
            resourceGet = [("html", serveAliasForm)]
          }
      , tagEdit -- (extendResource $ packageTagsEdit tags) { resourceGet = [("html", serveTagsForm)] }
      ]

    serveTagsListing :: DynamicPath -> ServerPartE Response
    serveTagsListing _ = do
        tagList <- queryGetTagList
        let withCounts = filter ((>0) . snd) . map (\(tg, pkgs) -> (tg, Set.size pkgs)) $ tagList
            countSort = sortBy (flip compare `on` snd) withCounts
        return $ toResponse $ Resource.XHtml $ hackagePage "Hackage tags"
          [ h2 << "Hackage tags"
          , h4 << "By name"
          , paragraph ! [theclass "toc"] << (intersperse (toHtml ", ") $ map (tagItem . fst) withCounts)
          , h4 << "By frequency"
          , paragraph ! [theclass "toc"] << (intersperse (toHtml ", ") $ map (toHtml . tagCountItem) countSort)
          ]
      where tagCountItem (tg, count) =
              [ tagItem tg
              , toHtml $ " (" ++ show count ++ ")"
              ]
            tagItem tg = anchor ! [href $ tagUri tags "" tg] << display tg

    putAliasEdit :: DynamicPath -> ServerPartE Response
    putAliasEdit dpath = do
        tagname <- tagInPath dpath
        targetTag <- optional $ look "tags"
        mergeTags targetTag (Tag tagname)
        return $ toResponse $ Resource.XHtml $ hackagePage "Merged Tag"
            [ h2 << "Merged tag"
            , toHtml "Return to "
            , anchor ! [href "/packages/tags"] << "tag listings"
            ]

    serveAliasForm :: DynamicPath -> ServerPartE Response
    serveAliasForm dpath = do
        tagname <- tagInPath dpath
        guardAuthorised_ [InGroup trusteesGroup]

        let aliasForm = [ thediv ! [theclass "box"] <<
                            [h2 << ("Merge Tag " ++ tagname)
                            , form ! [XHtml.method "post", action ("/packages/tag/" ++ tagname ++ "/alias")] <<
                                [ hidden "_method" "PUT"
                                , input ! [value "", name "tags", identifier "tags"]
                                , toHtml " (Tag to merge with) ", br
                                , input ! [thetype "submit", value "Merge"]
                                ]
                            ]
                        ]
        return $ toResponse $ Resource.XHtml $ hackagePage ("Merge Tag " ++ tagname) aliasForm

    serveTagListing :: DynamicPath -> ServerPartE Response
    serveTagListing dpath = do
      tagname <- tagInPath dpath
      withTagPath dpath $ \tg pkgnames -> do
        let tagd = "Packages tagged " ++ display tg
            pkgs = Set.toList pkgnames
        items <- liftIO $ makeItemList pkgs
        let (mtag, histogram) = Map.updateLookupWithKey (\_ _ -> Nothing) tg $ tagHistogram items
            rowList = map makeRow items
            -- make a 'related tags' section, so exclude this tag from the histogram
            count = fromMaybe 0 mtag
        template <- getTemplate templates "table-interface.html"
        return $ toResponse $ template
          [ "heading"   $= tagd
          , "content"   $=  case items of
                [] -> toHtml "No packages have this tag."
                _  -> toHtml
                  [ paragraph << [if count==1 then "1 package has" else show count ++ " packages have", " this tag."]
                  , anchor ! [href $  tagname ++ "/alias/edit"] << "[Merge tag]"
                  , toHtml " (trustees only)"
                  , paragraph ! [theclass "toc"] << [toHtml "Related tags: ", toHtml $ showHistogram histogram]
                  ]
          , "tabledata" $= rowList
          ]

     where
      showHistogram hist = (++takeHtml) . intersperse (toHtml ", ") $
            map histogramEntry $ take takeAmount sortHist
        where hsize = Map.size hist
              takeAmount = max (div (hsize*2) 3) 12
              takeHtml = if takeAmount >= hsize then [] else [toHtml ", ..."]
              sortHist = sortBy (flip compare `on` snd) $ Map.toList hist
      histogramEntry (tg', count) = anchor ! [href $ tagUri tags "" tg'] << display tg' +++ (" (" ++ show count ++ ")")

    putPackageTags :: DynamicPath -> ServerPartE Response
    putPackageTags dpath = do
      pkgname <- packageInPath dpath
      guardValidPackageName pkgname
      addns <- optional $ look "addns"
      delns <- optional $ look "delns"
      raddns <- optional $ look "raddns"
      rdelns <- optional $ look "rdelns"

      putTags addns delns raddns rdelns pkgname
      currTags <- queryTagsForPackage pkgname
      revTags <- queryReviewTagsForPackage pkgname
      let disp = renderReviewTags currTags revTags pkgname
      return $ toResponse $ Resource.XHtml $ hackagePage "Package Tags" disp

    showPackageTags :: DynamicPath -> ServerPartE Response
    showPackageTags dpath = do
      pkgname <- packageInPath dpath
      currTags <- queryTagsForPackage pkgname
      revTags <- queryReviewTagsForPackage pkgname
      let disp = renderReviewTags currTags revTags pkgname
      return $ toResponse $ Resource.XHtml $ hackagePage "Package Tags" disp

    -- serve form for editing, to be received by putTags
    serveTagsForm :: DynamicPath -> ServerPartE Response
    serveTagsForm dpath = do
      pkgname <- packageInPath dpath
      currTags <- queryTagsForPackage pkgname
      revTags <- queryReviewTagsForPackage pkgname
      template <- getTemplate templates "tag-edit.html"
      let toStr = intercalate ", " . map display . Set.toList
          tagsStr = toStr currTags
          addns = toStr $ fst  revTags
          delns = toStr $ snd  revTags
      trustainer <- guardAuthorised' [InGroup (maintainersGroup pkgname), InGroup trusteesGroup]
      user <- guardAuthorised' [AnyKnownUser]
      if trustainer || user
        then return $ toResponse . template $
          [ "pkgname"           $= display pkgname
          , "addns"             $= addns
          , "tags"              $= tagsStr
          , "delns"             $= delns
          , "istrustee"         $= trustainer
          , "isuser"            $= not trustainer
          ]
        else return $ toResponse $ Resource.XHtml $ hackagePage "Error" [h2 << "Authorization Error"
                                                                            , paragraph << "You need to be logged in to propose tags"]

-- | Find a TagName inside a path.
tagInPath :: forall m a. (MonadPlus m, FromReqURI a) => DynamicPath -> m a
tagInPath dpath = maybe mzero return (lookup "tag" dpath >>= fromReqURI)

{-------------------------------------------------------------------------------
  Tracking pixels
-------------------------------------------------------------------------------}

newtype HtmlAnalyticsPixels = HtmlAnalyticsPixels {
    htmlAnalyticsPixelsResources :: [Resource]
  }

mkHtmlAnalyticsPixels :: HtmlUtilities -> CoreFeature -> UserFeature -> UploadFeature -> AnalyticsPixelsFeature -> Templates -> HtmlAnalyticsPixels
mkHtmlAnalyticsPixels HtmlUtilities{..} CoreFeature{..} UserFeature{..} UploadFeature{..} AnalyticsPixelsFeature{..} templates = HtmlAnalyticsPixels{..}
  where
    CoreResource{..} = coreResource

    htmlAnalyticsPixelsResources = [
        (extendResource analyticsPixelsResource) {
            resourceGet = [("html", servePackageAnalyticsPixels)]
          , resourcePost = [("html", serveAddPackageAnalyticsPixel)]
          , resourceDelete = [("html", serveRemovePackageAnalyticsPixel)]
        },
        (extendResource userAnalyticsPixelsResource) {
            resourceGet = [("html", serveUserPackageAnalyticsPixels)]
          , resourcePost = [("html", serveAddUserPackageAnalyticsPixel)]
          , resourceDelete = [("html", serveRemoveUserPackageAnalyticsPixel)]
        }
      ]

    serveUserPackageAnalyticsPixels :: DynamicPath -> ServerPartE Response
    serveUserPackageAnalyticsPixels dpath = do
        uname <- userNameInPath dpath
        userPackagesAnalyticsPixelsHtml uname

    serveAddUserPackageAnalyticsPixel :: DynamicPath -> ServerPartE Response
    serveAddUserPackageAnalyticsPixel =
      serveModifyUserPackageAnalyticsPixel $ \pkgname pixel -> do
        _ <- addPackageAnalyticsPixel pkgname pixel
        pure ()

    serveRemoveUserPackageAnalyticsPixel :: DynamicPath -> ServerPartE Response
    serveRemoveUserPackageAnalyticsPixel =
      serveModifyUserPackageAnalyticsPixel removePackageAnalyticsPixel

    serveModifyUserPackageAnalyticsPixel
      :: (PackageName -> AnalyticsPixel -> ServerPartE ())
      -> DynamicPath
      -> ServerPartE Response
    serveModifyUserPackageAnalyticsPixel modifyPixel dpath = do
        uname   <- userNameInPath dpath
        request <-
            getDataFn $ (,)
                <$> look "package"
                <*> look "analytics-pixel"
        case request of
            Left errs ->
                errBadRequest "Error adding new tracking pixel"
                    ((MText "Tracking pixel url missing.") : map MText errs)
            Right (pkgnameStr, analyticsPixel) -> do
                let pkgname = mkPackageName pkgnameStr
                    pixel   = AnalyticsPixel (T.pack analyticsPixel)
                guardAuthorisedAsMaintainerOrTrustee pkgname
                modifyPixel pkgname pixel
                userPackagesAnalyticsPixelsHtml uname

    servePackageAnalyticsPixels :: DynamicPath -> ServerPartE Response
    servePackageAnalyticsPixels dpath = do
        pkgname <- packageInPath dpath
        packageAnalyticsPixelsHtml pkgname

    serveAddPackageAnalyticsPixel :: DynamicPath -> ServerPartE Response
    serveAddPackageAnalyticsPixel = do
        serveModifyPackageAnalyticsPixel $ \pkgname pixel -> do
            _ <- addPackageAnalyticsPixel pkgname pixel
            pure ()

    serveRemovePackageAnalyticsPixel :: DynamicPath -> ServerPartE Response
    serveRemovePackageAnalyticsPixel =
      serveModifyPackageAnalyticsPixel removePackageAnalyticsPixel

    serveModifyPackageAnalyticsPixel
      :: (PackageName -> AnalyticsPixel -> ServerPartE ())
      -> DynamicPath
      -> ServerPartE Response
    serveModifyPackageAnalyticsPixel modifyPixel dpath = do
        pkgname <- packageInPath dpath
        guardValidPackageName pkgname
        guardAuthorisedAsMaintainerOrTrustee pkgname
        request <- getDataFn (look "analytics-pixel")
        case request of
            Left errs ->
                errBadRequest "Error adding new tracking pixel"
                    ((MText "Tracking pixel url missing.") : map MText errs)
            Right analyticsPixel -> do
              let pixel = AnalyticsPixel (T.pack analyticsPixel)
              modifyPixel pkgname pixel
              packageAnalyticsPixelsHtml pkgname

    packageAnalyticsPixelsHtml :: PackageName -> ServerPartE Response
    packageAnalyticsPixelsHtml pkgname = do
        analyticsPixels <- getPackageAnalyticsPixels pkgname
        template <- getTemplate templates "analytics-pixels-page.html"
        return $ toResponse $ template
            [ "pkgname" $= pkgname,
              "AnalyticsPixels" $= map analyticsPixelUrl (Set.toList analyticsPixels)
            ]

    userPackagesAnalyticsPixelsHtml :: UserName -> ServerPartE Response
    userPackagesAnalyticsPixelsHtml uname = do
        uid  <- lookupUserName uname
        -- Get all the packages the user has access to
        uris <- getGroupIndex uid
        pkgs <- foldMap (\uri -> do
            groupDesc <- getIndexDesc uri
            let mpackageName = fmap fst (Group.groupEntity groupDesc)
            pure $ maybeToList (fmap mkPackageName mpackageName)
          )
          uris
        pkgpixels <- forM pkgs $ \pkgname -> do
            pixels <- getPackageAnalyticsPixels pkgname
            pure (pkgname, map analyticsPixelUrl (Set.toList pixels))
        template <- getTemplate templates "user-analytics-pixels-page.html"
        return $ toResponse $ template
            [   "username"  $= uname,
                "pkgs"      $= pkgs,
                "pkgpixels" $= filter (not . null . snd) pkgpixels
            ]

    guardAuthorisedAsMaintainerOrTrustee pkgname =
      guardAuthorised_ [InGroup (maintainersGroup pkgname), InGroup trusteesGroup]

{-------------------------------------------------------------------------------
  Groups
-------------------------------------------------------------------------------}

htmlGroupResource :: UserFeature -> GroupResource -> [Resource]
htmlGroupResource UserFeature{..} r@(GroupResource groupR userR getGroup) =
  [ (extendResource groupR) {
        resourceDesc = [ (GET, "Show list of users")
                       , (POST, "Add a user to the group")
                       ]
      , resourceGet  = [ ("html", getList) ]
      , resourcePost = [ ("html", postUser) ]
      }
  , (extendResource userR) {
        resourceDesc   = [ (DELETE, "Delete a user from the group") ]
      , resourceDelete = [ ("html", deleteFromGroup) ]
      }
  , (extendResourcePath "/edit" groupR) {
        resourceDesc = [ (GET, "Show edit form for the group") ]
      , resourceGet  = [ ("html", getEditList) ]
      }
  ]
  where
    getList dpath = do
        group    <- getGroup dpath
        userDb   <- queryGetUserDb
        usergroup <- liftIO . queryUserGroup $ group
        let unames = [ Users.userIdToName userDb uid
                     | uid   <- Group.toList usergroup ]
        let baseUri = renderResource' groupR dpath
        cacheControl [NoCache] (etagFromHash unames)
        return . toResponse . Resource.XHtml $ Pages.groupPage
            unames baseUri (False, False) (groupDesc group)
    getEditList dpath = do
        group    <- getGroup dpath
        (canAdd, canDelete) <- lookupGroupEditAuth group
        userDb   <- queryGetUserDb
        usergroup <- liftIO . queryUserGroup $ group
        let unames = [ Users.userIdToName userDb uid
                     | uid   <- Group.toList usergroup ]
        let baseUri = renderResource' groupR dpath
        cacheControl [NoCache] (etagFromHash unames)
        return . toResponse . Resource.XHtml $ Pages.groupPage
            unames baseUri (canAdd, canDelete) (groupDesc group)
    postUser dpath = do
        group <- getGroup dpath
        groupAddUser group dpath
        goToList dpath
    deleteFromGroup dpath = do
        group <- getGroup dpath
        groupDeleteUser group dpath
        goToList dpath
    goToList dpath = seeOther (renderResource' (groupResource r) dpath) (toResponse ())<|MERGE_RESOLUTION|>--- conflicted
+++ resolved
@@ -614,11 +614,7 @@
         deprs         <- queryGetDeprecatedFor pkgname
         mreadme       <- makeReadme render
         hasDocs       <- queryHasDocumentation documentationFeature realpkg
-<<<<<<< HEAD
-        eachHasDocs   <- traverse (queryHasDocumentation documentationFeature . pkgInfoId) pkgs
-=======
         lastDocVer    <- findLastDocVer (reverse pkgs)
->>>>>>> 2e257d4d
         rptStats      <- queryLastReportStats reportsFeature realpkg
         candidates    <- lookupCandidateName pkgname
         buildStatus   <- renderBuildStatus
@@ -657,16 +653,9 @@
           , "cabalVersion"      $= display cabalVersion
           , "tags"              $= (renderTags tags)
           , "analyticsPixels"   $= map analyticsPixelUrl (Set.toList analyticsPixels)
-<<<<<<< HEAD
-          , "versions"          $= PagesNew.renderVersionWithDocs 
-                                      realpkg
-                                      (zip (classifyVersions prefInfo $ map packageVersion pkgs) (map Just eachHasDocs))
-                                      infoUrl
-=======
           , "versions"          $= (PagesNew.renderVersion realpkg
               (classifyVersions prefInfo $ map packageVersion pkgs) infoUrl)
           , "lastDoc"           $= PagesNew.renderLastDocVersion realpkg lastDocVer
->>>>>>> 2e257d4d
           , "totalDownloads"    $= totalDown
           , "hasexecs"          $= not (null execs)
           , "recentDownloads"   $= recentDown
