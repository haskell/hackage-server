{-# LANGUAGE DeriveDataTypeable, GeneralizedNewtypeDeriving, TemplateHaskell,
             TypeFamilies #-}
{-# OPTIONS_GHC -fno-warn-orphans #-}
module Distribution.Server.Features.BuildReports.BuildReports (
    BuildReport(..),
    BuildReports(..),
    BuildReports_v3,
    BuildReportId(..),
    PkgBuildReports(..),
    BuildLog(..),
    TestLog(..),
    BuildCovg(..),
    BuildStatus(..),
    addRptLogTestCovg,
    lookupReportCovg,
    emptyReports,
    emptyPkgReports,
    addReport,
    deleteReport,
    setBuildLog,
    setTestLog,
    lookupReport,
    lookupPackageReports,
    unsafeSetReport,
    setFailStatus,
    resetFailCount,
    lookupLatestReport,
    lookupFailCount,
    lookupRunTests,
    setRunTests
  ) where

import qualified Distribution.Server.Framework.BlobStorage as BlobStorage
import Distribution.Server.Features.BuildReports.BuildReport
         (BuildReport(..), BuildReport_v0,BuildStatus(..), BuildCovg(..))

import Distribution.Package (PackageId)
import Distribution.Text (display)
import Distribution.Pretty (Pretty(..))
import Distribution.Parsec (Parsec(..))
import qualified Distribution.Parsec as P
import qualified Distribution.Compat.Parsing as P
import qualified Distribution.Compat.CharParsing as P

import Distribution.Server.Framework.MemSize
import Distribution.Server.Framework.Instances

import Data.Map (Map)
import qualified Data.Map as Map
import qualified Data.Serialize as Serialize
import Data.Serialize (Serialize, get, put)
import Data.SafeCopy
import Data.Typeable (Typeable)
import qualified Data.List as L
import qualified Data.Char as Char
import Data.Maybe (fromMaybe)

import Text.StringTemplate (ToSElem(..))


newtype BuildReportId = BuildReportId Int
  deriving (Eq, Ord, Typeable, Show, MemSize, Pretty)

incrementReportId :: BuildReportId -> BuildReportId
incrementReportId (BuildReportId n) = BuildReportId (n+1)

-- TODO: factor out common code
instance Parsec BuildReportId where
  -- parse a non-negative integer. No redundant leading zeros allowed.
  -- (this is effectively a relabeled versionDigitParser)
  parsec = (P.some d >>= (fmap BuildReportId . toNumber)) P.<?> "BuildReportId (natural number without redunant leading zeroes)"
    where
      toNumber :: P.CabalParsing m => [Int] -> m Int
      toNumber [0]   = return 0
      toNumber (0:_) = P.unexpected "BuildReportId with redundant leading zero"
      -- TODO: Add sanity check this doesn't overflow
      toNumber xs    = return $ L.foldl' (\a b -> a * 10 + b) 0 xs

      d :: P.CharParsing m => m Int
      d = f <$> P.satisfyRange '0' '9'
      f c = Char.ord c - Char.ord '0'

newtype BuildLog = BuildLog BlobStorage.BlobId
  deriving (Eq, Typeable, Show, MemSize)

newtype TestLog = TestLog BlobStorage.BlobId
  deriving (Eq, Typeable, Show, MemSize)

data PkgBuildReports = PkgBuildReports {
    -- for each report, other useful information: Maybe UserId, UTCTime
    -- perhaps deserving its own data structure (SubmittedReport?)
    -- When a report was submitted is very useful information.
    -- also, use IntMap instead of Map BuildReportId?
    reports      :: !(Map BuildReportId (BuildReport, Maybe BuildLog, Maybe TestLog, Maybe BuildCovg )),
    -- one more than the maximum report id used
    nextReportId :: !BuildReportId,
    buildStatus :: !BuildStatus,
    runTests     :: !Bool
} deriving (Eq, Typeable, Show)

data BuildReports = BuildReports {
    reportsIndex :: !(Map.Map PackageId PkgBuildReports)

} deriving (Eq, Typeable, Show)

emptyPkgReports :: PkgBuildReports
emptyPkgReports = PkgBuildReports {
    reports = Map.empty,
    nextReportId = BuildReportId 1,
    buildStatus = BuildFailCnt 0,
    runTests = True
}

emptyReports :: BuildReports
emptyReports = BuildReports {
    reportsIndex = Map.empty
}

lookupReport :: PackageId -> BuildReportId -> BuildReports -> Maybe (BuildReport, Maybe BuildLog, Maybe TestLog)
lookupReport pkgid reportId buildReports = remCvg.Map.lookup reportId . reports =<< Map.lookup pkgid (reportsIndex buildReports)
    where
        remCvg Nothing = Nothing
        remCvg (Just (brpt,blog,btest,_)) = Just (brpt,blog,btest)

lookupPackageReports :: PackageId -> BuildReports -> [(BuildReportId, (BuildReport, Maybe BuildLog, Maybe TestLog))]
lookupPackageReports pkgid buildReports = case Map.lookup pkgid (reportsIndex buildReports) of
    Nothing -> []
    Just rs -> map removeCovg $ Map.toList (reports rs)
    where
        removeCovg (brid,(brpt,blog,btest,_)) = (brid,(brpt,blog,btest))

-------------------------
-- PackageIds should /not/ have empty Versions. Caller should ensure this.
addReport :: PackageId -> (BuildReport, Maybe BuildLog, Maybe TestLog) -> BuildReports -> (BuildReports, BuildReportId)
addReport pkgid (brpt,blog,btest) buildReports =
    let pkgReports  = Map.findWithDefault emptyPkgReports pkgid (reportsIndex buildReports)
        reportId    = nextReportId pkgReports
        pkgReports' = PkgBuildReports { reports = Map.insert reportId (brpt,blog,btest,Nothing) (reports pkgReports)
                                      , nextReportId = incrementReportId reportId
                                      , buildStatus = buildStatus pkgReports
                                      , runTests = runTests pkgReports }
    in (buildReports { reportsIndex = Map.insert pkgid pkgReports' (reportsIndex buildReports) }, reportId)

unsafeSetReport :: PackageId -> BuildReportId -> (BuildReport, Maybe BuildLog) -> BuildReports -> BuildReports
unsafeSetReport pkgid reportId (brpt,blog) buildReports =
    let pkgReports  = Map.findWithDefault emptyPkgReports pkgid (reportsIndex buildReports)
        pkgReports' = PkgBuildReports { reports = Map.insert reportId (brpt,blog,Nothing,Nothing) (reports pkgReports)
                                      , nextReportId = max (incrementReportId reportId) (nextReportId pkgReports)
                                      , buildStatus = buildStatus pkgReports
                                      , runTests = runTests pkgReports }
    in buildReports { reportsIndex = Map.insert pkgid pkgReports' (reportsIndex buildReports) }

deleteReport :: PackageId -> BuildReportId -> BuildReports -> Maybe BuildReports
deleteReport pkgid reportId buildReports = case Map.lookup pkgid (reportsIndex buildReports) of
    Nothing -> Nothing
    Just pkgReports -> case Map.lookup reportId (reports pkgReports) of
        Nothing -> Nothing
        Just {} -> let pkgReports' = pkgReports { reports = Map.delete reportId (reports pkgReports) }
                   in Just $ buildReports { reportsIndex = Map.insert pkgid pkgReports' (reportsIndex buildReports) }

setBuildLog :: PackageId -> BuildReportId -> Maybe BuildLog -> BuildReports -> Maybe BuildReports
setBuildLog pkgid reportId buildLog buildReports = case Map.lookup pkgid (reportsIndex buildReports) of
    Nothing -> Nothing
    Just pkgReports -> case Map.lookup reportId (reports pkgReports) of
        Nothing -> Nothing
        Just (rlog, _, btest, covg) -> let pkgReports' = pkgReports { reports = Map.insert reportId (rlog, buildLog, btest, covg) (reports pkgReports) }
                         in Just $ buildReports { reportsIndex = Map.insert pkgid pkgReports' (reportsIndex buildReports) }

setTestLog :: PackageId -> BuildReportId -> Maybe TestLog -> BuildReports -> Maybe BuildReports
setTestLog pkgid reportId testLog buildReports = case Map.lookup pkgid (reportsIndex buildReports) of
    Nothing -> Nothing
    Just pkgReports -> case Map.lookup reportId (reports pkgReports) of
        Nothing -> Nothing
        Just (rlog, blog, _, covg) -> let pkgReports' = pkgReports { reports = Map.insert reportId (rlog, blog, testLog, covg) (reports pkgReports) }
                         in Just $ buildReports { reportsIndex = Map.insert pkgid pkgReports' (reportsIndex buildReports) }

addRptLogTestCovg :: PackageId -> (BuildReport, Maybe BuildLog, Maybe TestLog, Maybe BuildCovg ) -> BuildReports -> (BuildReports, BuildReportId)
addRptLogTestCovg pkgid report buildReports =
    let pkgReports  = Map.findWithDefault emptyPkgReports pkgid (reportsIndex buildReports)
        reportId    = nextReportId pkgReports
        pkgReports' = PkgBuildReports { reports = Map.insert reportId report (reports pkgReports)
                                      , nextReportId = incrementReportId reportId
                                      , buildStatus = buildStatus pkgReports
                                      , runTests = runTests pkgReports }
    in (buildReports { reportsIndex = Map.insert pkgid pkgReports' (reportsIndex buildReports) }, reportId)

lookupReportCovg :: PackageId -> BuildReportId -> BuildReports -> Maybe (BuildReport, Maybe BuildLog, Maybe TestLog, Maybe BuildCovg )
lookupReportCovg pkgid reportId buildReports = Map.lookup reportId . reports =<< Map.lookup pkgid (reportsIndex buildReports)

setFailStatus :: PackageId -> Bool -> BuildReports -> BuildReports
setFailStatus pkgid fStatus buildReports =
    let pkgReports  = Map.findWithDefault emptyPkgReports pkgid (reportsIndex buildReports)
        pkgReports' = PkgBuildReports { reports = (reports pkgReports)
                                      , nextReportId = (nextReportId pkgReports)
                                      , buildStatus = (getfst fStatus (buildStatus pkgReports))
                                      , runTests = runTests pkgReports }
    in buildReports { reportsIndex = Map.insert pkgid pkgReports' (reportsIndex buildReports) }
    where
      getfst nfst cfst = do
        case cfst of
          (BuildFailCnt n) | nfst -> BuildFailCnt (n+1)
          _ -> BuildOK


resetFailCount :: PackageId -> BuildReports -> Maybe BuildReports
resetFailCount pkgid buildReports = case Map.lookup pkgid (reportsIndex buildReports) of
    Nothing -> Nothing
    Just pkgReports -> do
      let pkgReports' = PkgBuildReports { reports = (reports pkgReports)
                                      , nextReportId = (nextReportId pkgReports)
                                      , buildStatus = BuildFailCnt 0
                                      , runTests = runTests pkgReports }
      return buildReports { reportsIndex = Map.insert pkgid pkgReports' (reportsIndex buildReports) }

lookupFailCount :: PackageId -> BuildReports -> Maybe BuildStatus
lookupFailCount pkgid buildReports = do
  rp <- Map.lookup pkgid (reportsIndex buildReports)
  return $ buildStatus rp

lookupLatestReport :: PackageId -> BuildReports -> Maybe (BuildReportId, BuildReport, Maybe BuildLog, Maybe TestLog, Maybe BuildCovg)
lookupLatestReport pkgid buildReports = do
  rp <- Map.lookup pkgid (reportsIndex buildReports)
  let rs = reports rp
  (maxKey, (rep, buildLog, testLog, covg)) <-
    if Map.null rs
      then Nothing
      else Just $ Map.findMax rs
  Just (maxKey, rep, buildLog, testLog, covg)

lookupRunTests :: PackageId -> BuildReports -> Bool
lookupRunTests pkgid buildReports = maybe True runTests $ Map.lookup pkgid (reportsIndex buildReports)

setRunTests :: PackageId -> Bool -> BuildReports -> Maybe BuildReports
setRunTests pkgid b buildReports =
  let rp = fromMaybe emptyPkgReports $ Map.lookup pkgid (reportsIndex buildReports)
  in Just $ BuildReports (Map.insert pkgid rp{runTests = b} (reportsIndex buildReports))

-- addPkg::`
-------------------
-- HStringTemplate instances
--

instance ToSElem BuildReportId where
    toSElem = toSElem . display

-------------------
-- SafeCopy instances
--


newtype BuildReportId_v0 = BuildReportId_v0 Int
    deriving (Serialize, Enum, Eq, Ord)

instance SafeCopy BuildReportId_v0 where
    getCopy = contain get
    putCopy = contain . put

instance Migrate BuildReportId where
    type MigrateFrom BuildReportId = BuildReportId_v0
    migrate (BuildReportId_v0 bid) = BuildReportId bid

deriveSafeCopy 2 'extension ''BuildReportId

newtype BuildLog_v0 = BuildLog_v0 BlobStorage.BlobId_v0
    deriving Serialize

instance SafeCopy BuildLog_v0 where
    getCopy = contain get
    putCopy = contain . put

instance Migrate BuildLog where
    type MigrateFrom BuildLog = BuildLog_v0
    migrate (BuildLog_v0 bl) = BuildLog (migrate bl)

deriveSafeCopy 2 'extension ''BuildLog

deriveSafeCopy 0 'base ''TestLog

-- note: if the set of report ids is [1, 2, 3], then nextReportId = 4
-- after calling deleteReport for 3, the set is [1, 2] and nextReportId is still 4.
-- however, upon importing, nextReportId will = 3, one more than the maximum present
-- this is also a problem in ReportsBackup.hs. but it's not a major issue I think.
instance SafeCopy PkgBuildReports where
    version = 4
    kind    = extension
    putCopy (PkgBuildReports x _ y z) = contain $ safePut (x,y,z)
    getCopy = contain $ mkReports <$> safeGet
      where
        mkReports (rs,f,b) = PkgBuildReports rs
                         (if Map.null rs
                            then BuildReportId 1
                            else incrementReportId (fst $ Map.findMax rs))
                          f b

instance MemSize PkgBuildReports where
    memSize (PkgBuildReports a b c d) = memSize4 a b c d


data PkgBuildReports_v3 = PkgBuildReports_v3 {
    reports_v3      :: !(Map BuildReportId (BuildReport, Maybe BuildLog, Maybe BuildCovg )),
    nextReportId_v3 :: !BuildReportId,
    buildStatus_v3 :: !BuildStatus
} deriving (Eq, Typeable, Show)

instance SafeCopy PkgBuildReports_v3 where
    version = 3
    kind    = extension
    putCopy (PkgBuildReports_v3 x _ y) = contain $ safePut (x,y)
    getCopy = contain $ mkReports <$> safeGet
      where
        mkReports (rs,f) = PkgBuildReports_v3 rs
                         (if Map.null rs
                            then BuildReportId 1
                            else incrementReportId (fst $ Map.findMax rs))
                          f

instance MemSize PkgBuildReports_v3 where
    memSize (PkgBuildReports_v3 a b c) = memSize3 a b c

data PkgBuildReports_v3 = PkgBuildReports_v3 {
    reports_v3      :: !(Map BuildReportId (BuildReport, Maybe BuildLog, Maybe BuildCovg)),
    nextReportId_v3 :: !BuildReportId,
    buildStatus_v3  :: !BuildStatus
} deriving (Eq, Typeable, Show)

instance SafeCopy PkgBuildReports_v3 where
    version = 3
    kind    = extension
    putCopy (PkgBuildReports_v3 x _ y) = contain $ safePut (x, y)
    getCopy = contain $ mkReports <$> safeGet
      where
        mkReports (rs,f) = PkgBuildReports_v3 rs
                         (if Map.null rs
                            then BuildReportId 1
                            else incrementReportId (fst $ Map.findMax rs))
                          f

instance MemSize PkgBuildReports_v3 where
    memSize (PkgBuildReports_v3 a b c) = memSize3 a b c

data PkgBuildReports_v2 = PkgBuildReports_v2 {
    reports_v2      :: !(Map BuildReportId (BuildReport, Maybe BuildLog)),
    nextReportId_v2 :: !BuildReportId
} deriving (Eq, Typeable, Show)

instance SafeCopy PkgBuildReports_v2 where
    version = 2
    kind    = extension
    putCopy (PkgBuildReports_v2 x _) = contain $ safePut x
    getCopy = contain $ mkReports <$> safeGet
      where
        mkReports rs = PkgBuildReports_v2 rs
                         (if Map.null rs
                            then BuildReportId 1
                            else incrementReportId (fst $ Map.findMax rs))

instance MemSize PkgBuildReports_v2 where
    memSize (PkgBuildReports_v2 a b) = memSize2 a b

data PkgBuildReports_v0 = PkgBuildReports_v0
                           !(Map BuildReportId_v0 (BuildReport_v0, Maybe BuildLog_v0))
                           !BuildReportId_v0

instance SafeCopy  PkgBuildReports_v0 where
    getCopy = contain get
    putCopy = contain . put

instance Serialize PkgBuildReports_v0 where
    put (PkgBuildReports_v0 listing _) = Serialize.put listing
    get = mkReports <$> Serialize.get
      where
        mkReports rs = PkgBuildReports_v0 rs
                         (if Map.null rs
                            then BuildReportId_v0 1
                            else succ (fst $ Map.findMax rs))

instance Migrate PkgBuildReports_v2 where
     type MigrateFrom PkgBuildReports_v2 = PkgBuildReports_v0
     migrate (PkgBuildReports_v0 m n) =
         PkgBuildReports_v2 (migrateMap m) (migrate n)
       where
         migrateMap :: Map BuildReportId_v0 (BuildReport_v0, Maybe BuildLog_v0)
                    -> Map BuildReportId    (BuildReport,    Maybe BuildLog)
         migrateMap = Map.mapKeys migrate
                    . Map.map (\(br, l) -> (migrate (migrate br),
                                            fmap migrate  l))

instance Migrate PkgBuildReports_v3 where
     type MigrateFrom PkgBuildReports_v3 = PkgBuildReports_v2
     migrate (PkgBuildReports_v2 m n) =
         PkgBuildReports_v3 (migrateMap m) n BuildOK
       where
         migrateMap :: Map BuildReportId (BuildReport, Maybe BuildLog)
                    -> Map BuildReportId (BuildReport, Maybe BuildLog, Maybe BuildCovg)
         migrateMap = Map.mapKeys (\x->x)
                    . Map.map (\(br, l) -> (br, l, Nothing))

instance Migrate PkgBuildReports where
     type MigrateFrom PkgBuildReports = PkgBuildReports_v3
<<<<<<< HEAD
     migrate (PkgBuildReports_v3 m n o) =
         PkgBuildReports (migrateMap m) n o
       where
         migrateMap :: Map BuildReportId (BuildReport, Maybe BuildLog, Maybe BuildCovg)
                    -> Map BuildReportId (BuildReport, Maybe BuildLog, Maybe TestLog, Maybe BuildCovg)
         migrateMap = Map.mapKeys id
                    . Map.map (\(br, l, c) -> (br, l, Nothing, c))

=======
     migrate (PkgBuildReports_v3 m n c) =
         PkgBuildReports m n c True
>>>>>>> 8095dc0c

data BuildReports_v0 = BuildReports_v0
                         !(Map.Map PackageIdentifier_v0 PkgBuildReports_v0)

instance SafeCopy  BuildReports_v0 where
    getCopy = contain get
    putCopy = contain . put

instance Serialize BuildReports_v0 where
    put (BuildReports_v0 index) = Serialize.put index
    get = BuildReports_v0 <$> Serialize.get

data BuildReports_v2 = BuildReports_v2
  { reportsIndex_v2 :: !(Map.Map PackageId PkgBuildReports_v2)
  } deriving (Eq, Typeable, Show)

instance Migrate BuildReports_v2 where
     type MigrateFrom BuildReports_v2 = BuildReports_v0
     migrate (BuildReports_v0 m) =
       BuildReports_v2 (Map.mapKeys migrate $ Map.map migrate m)

instance MemSize BuildReports_v2 where
    memSize (BuildReports_v2 a) = memSize1 a

deriveSafeCopy 2 'extension ''BuildReports_v2

data BuildReports_v3 = BuildReports_v3
  { reportsIndex_v3 :: !(Map.Map PackageId PkgBuildReports_v3)
  } deriving (Eq, Typeable, Show)

instance Migrate BuildReports_v3 where
<<<<<<< HEAD
     type MigrateFrom BuildReports_v3 = BuildReports_v2
     migrate (BuildReports_v2 m) =
       BuildReports_v3 (Map.mapKeys id $ Map.map migrate m)
=======
    type MigrateFrom BuildReports_v3 = BuildReports_v2
    migrate (BuildReports_v2 m) =
      BuildReports_v3 (Map.mapKeys id $ Map.map migrate m)
>>>>>>> 8095dc0c

instance MemSize BuildReports_v3 where
    memSize (BuildReports_v3 a) = memSize1 a

deriveSafeCopy 3 'extension ''BuildReports_v3

instance Migrate BuildReports where
    type MigrateFrom BuildReports = BuildReports_v3
    migrate (BuildReports_v3 m) =
      BuildReports (Map.mapKeys id $ Map.map migrate m)

instance MemSize BuildReports where
    memSize (BuildReports a) = memSize1 a

deriveSafeCopy 4 'extension ''BuildReports<|MERGE_RESOLUTION|>--- conflicted
+++ resolved
@@ -317,27 +317,6 @@
 instance MemSize PkgBuildReports_v3 where
     memSize (PkgBuildReports_v3 a b c) = memSize3 a b c
 
-data PkgBuildReports_v3 = PkgBuildReports_v3 {
-    reports_v3      :: !(Map BuildReportId (BuildReport, Maybe BuildLog, Maybe BuildCovg)),
-    nextReportId_v3 :: !BuildReportId,
-    buildStatus_v3  :: !BuildStatus
-} deriving (Eq, Typeable, Show)
-
-instance SafeCopy PkgBuildReports_v3 where
-    version = 3
-    kind    = extension
-    putCopy (PkgBuildReports_v3 x _ y) = contain $ safePut (x, y)
-    getCopy = contain $ mkReports <$> safeGet
-      where
-        mkReports (rs,f) = PkgBuildReports_v3 rs
-                         (if Map.null rs
-                            then BuildReportId 1
-                            else incrementReportId (fst $ Map.findMax rs))
-                          f
-
-instance MemSize PkgBuildReports_v3 where
-    memSize (PkgBuildReports_v3 a b c) = memSize3 a b c
-
 data PkgBuildReports_v2 = PkgBuildReports_v2 {
     reports_v2      :: !(Map BuildReportId (BuildReport, Maybe BuildLog)),
     nextReportId_v2 :: !BuildReportId
@@ -397,20 +376,14 @@
 
 instance Migrate PkgBuildReports where
      type MigrateFrom PkgBuildReports = PkgBuildReports_v3
-<<<<<<< HEAD
      migrate (PkgBuildReports_v3 m n o) =
-         PkgBuildReports (migrateMap m) n o
+         PkgBuildReports (migrateMap m) n o True
        where
          migrateMap :: Map BuildReportId (BuildReport, Maybe BuildLog, Maybe BuildCovg)
                     -> Map BuildReportId (BuildReport, Maybe BuildLog, Maybe TestLog, Maybe BuildCovg)
          migrateMap = Map.mapKeys id
                     . Map.map (\(br, l, c) -> (br, l, Nothing, c))
 
-=======
-     migrate (PkgBuildReports_v3 m n c) =
-         PkgBuildReports m n c True
->>>>>>> 8095dc0c
-
 data BuildReports_v0 = BuildReports_v0
                          !(Map.Map PackageIdentifier_v0 PkgBuildReports_v0)
 
@@ -441,15 +414,9 @@
   } deriving (Eq, Typeable, Show)
 
 instance Migrate BuildReports_v3 where
-<<<<<<< HEAD
-     type MigrateFrom BuildReports_v3 = BuildReports_v2
-     migrate (BuildReports_v2 m) =
-       BuildReports_v3 (Map.mapKeys id $ Map.map migrate m)
-=======
     type MigrateFrom BuildReports_v3 = BuildReports_v2
     migrate (BuildReports_v2 m) =
       BuildReports_v3 (Map.mapKeys id $ Map.map migrate m)
->>>>>>> 8095dc0c
 
 instance MemSize BuildReports_v3 where
     memSize (BuildReports_v3 a) = memSize1 a
