{-# LANGUAGE DeriveDataTypeable, TypeFamilies, TemplateHaskell,
             FlexibleInstances, FlexibleContexts, MultiParamTypeClasses,
             TypeOperators #-}
{-# OPTIONS_GHC -fno-warn-orphans #-}
module Distribution.Server.Features.BuildReports.State where

import Distribution.Server.Features.BuildReports.BuildReports
                (BuildReportId, BuildLog, TestLog, BuildReport, BuildReports,BuildCovg, BuildStatus)
import qualified Distribution.Server.Features.BuildReports.BuildReports as BuildReports

import Distribution.Package

import Control.Monad.Reader
import qualified Control.Monad.State as State
import Data.Acid     (Query, Update, makeAcidic)

initialBuildReports :: BuildReports
initialBuildReports = BuildReports.emptyReports

-- and defined methods
addReport :: PackageId -> (BuildReport, Maybe BuildLog) -> Update BuildReports BuildReportId
addReport pkgid (bRpt, blog) = do
    buildReports <- State.get
    let (reports, reportId) = BuildReports.addReport pkgid (bRpt, blog, Nothing) buildReports
    State.put reports
    return reportId

setBuildLog :: PackageId -> BuildReportId -> Maybe BuildLog -> Update BuildReports Bool
setBuildLog pkgid reportId buildLog = do
    buildReports <- State.get
    case BuildReports.setBuildLog pkgid reportId buildLog buildReports of
        Nothing -> return False
        Just reports -> State.put reports >> return True

deleteReport :: PackageId -> BuildReportId -> Update BuildReports Bool --Maybe BuildReports
deleteReport pkgid reportId = do
    buildReports <- State.get
    case BuildReports.deleteReport pkgid reportId buildReports of
        Nothing -> return False
        Just reports -> State.put reports >> return True

lookupReport :: PackageId -> BuildReportId -> Query BuildReports (Maybe (BuildReport, Maybe BuildLog, Maybe TestLog))
lookupReport pkgid reportId = asks (BuildReports.lookupReport pkgid reportId)

lookupPackageReports :: PackageId -> Query BuildReports [(BuildReportId, (BuildReport, Maybe BuildLog, Maybe TestLog))]
lookupPackageReports pkgid = asks (BuildReports.lookupPackageReports pkgid)

getBuildReports :: Query BuildReports BuildReports
getBuildReports = ask

replaceBuildReports :: BuildReports -> Update BuildReports ()
replaceBuildReports = State.put

addRptLogCovg :: PackageId -> (BuildReport, Maybe BuildLog, Maybe BuildCovg ) -> Update BuildReports BuildReportId
addRptLogCovg pkgid (bRpt, blog, bcovg) = do
    buildReports <- State.get
    let (reports, reportId) = BuildReports.addRptLogTestCovg pkgid (bRpt, blog, Nothing, bcovg) buildReports
    State.put reports
    return reportId

lookupReportCovg :: PackageId -> BuildReportId -> Query BuildReports (Maybe (BuildReport, Maybe BuildLog, Maybe TestLog, Maybe BuildCovg))
lookupReportCovg pkgid reportId = asks (BuildReports.lookupReportCovg pkgid reportId)

setFailStatus :: PackageId -> Bool -> Update BuildReports ()
setFailStatus pkgid status = do
    buildReports <- State.get
    let reports = BuildReports.setFailStatus pkgid status buildReports
    State.put reports

resetFailCount :: PackageId -> Update BuildReports Bool
resetFailCount pkgid = do
    buildReports <- State.get
    case BuildReports.resetFailCount pkgid buildReports of
        Nothing       -> return False
        Just reports  -> State.put reports >> return True

lookupFailCount :: PackageId -> Query BuildReports (Maybe BuildStatus)
lookupFailCount pkgid = asks (BuildReports.lookupFailCount pkgid)

lookupLatestReport :: PackageId -> Query BuildReports (Maybe (BuildReportId, BuildReport, Maybe BuildLog, Maybe TestLog, Maybe BuildCovg))
lookupLatestReport pkgid = asks (BuildReports.lookupLatestReport pkgid)

<<<<<<< HEAD
addRptLogTestCovg :: PackageId -> (BuildReport, Maybe BuildLog, Maybe TestLog, Maybe BuildCovg ) -> Update BuildReports BuildReportId
addRptLogTestCovg pkgid (bRpt, blog, btest, bcovg) = do
    buildReports <- State.get
    let (reports, reportId) = BuildReports.addRptLogTestCovg pkgid (bRpt, blog, btest, bcovg) buildReports
    State.put reports
    return reportId

setTestLog :: PackageId -> BuildReportId -> Maybe TestLog -> Update BuildReports Bool
setTestLog pkgid reportId testLog = do
    buildReports <- State.get
    case BuildReports.setTestLog pkgid reportId testLog buildReports of
        Nothing -> return False
        Just reports -> State.put reports >> return True
=======
lookupRunTests :: PackageId -> Query BuildReports (Bool)
lookupRunTests pkgid = asks (BuildReports.lookupRunTests pkgid)

setRunTests :: PackageId -> Bool -> Update BuildReports Bool
setRunTests pkgid b = do
    buildReports <- State.get
    case BuildReports.setRunTests pkgid b buildReports of
        Nothing      -> pure False
        Just reports -> State.put reports >> pure True
>>>>>>> 8095dc0c

makeAcidic ''BuildReports ['addReport
                          ,'setBuildLog
                          ,'deleteReport
                          ,'lookupReport
                          ,'lookupPackageReports
                          ,'getBuildReports
                          ,'replaceBuildReports
                          ,'addRptLogCovg
                          ,'lookupReportCovg
                          ,'setFailStatus
                          ,'resetFailCount
                          ,'lookupFailCount
                          ,'lookupLatestReport
<<<<<<< HEAD

                          ,'addRptLogTestCovg
                          ,'setTestLog
                          ]
=======
                          ,'lookupRunTests
                          ,'setRunTests
                          ]
>>>>>>> 8095dc0c
<|MERGE_RESOLUTION|>--- conflicted
+++ resolved
@@ -80,7 +80,6 @@
 lookupLatestReport :: PackageId -> Query BuildReports (Maybe (BuildReportId, BuildReport, Maybe BuildLog, Maybe TestLog, Maybe BuildCovg))
 lookupLatestReport pkgid = asks (BuildReports.lookupLatestReport pkgid)
 
-<<<<<<< HEAD
 addRptLogTestCovg :: PackageId -> (BuildReport, Maybe BuildLog, Maybe TestLog, Maybe BuildCovg ) -> Update BuildReports BuildReportId
 addRptLogTestCovg pkgid (bRpt, blog, btest, bcovg) = do
     buildReports <- State.get
@@ -94,7 +93,7 @@
     case BuildReports.setTestLog pkgid reportId testLog buildReports of
         Nothing -> return False
         Just reports -> State.put reports >> return True
-=======
+
 lookupRunTests :: PackageId -> Query BuildReports (Bool)
 lookupRunTests pkgid = asks (BuildReports.lookupRunTests pkgid)
 
@@ -104,7 +103,6 @@
     case BuildReports.setRunTests pkgid b buildReports of
         Nothing      -> pure False
         Just reports -> State.put reports >> pure True
->>>>>>> 8095dc0c
 
 makeAcidic ''BuildReports ['addReport
                           ,'setBuildLog
@@ -119,13 +117,8 @@
                           ,'resetFailCount
                           ,'lookupFailCount
                           ,'lookupLatestReport
-<<<<<<< HEAD
-
                           ,'addRptLogTestCovg
                           ,'setTestLog
-                          ]
-=======
                           ,'lookupRunTests
                           ,'setRunTests
-                          ]
->>>>>>> 8095dc0c
+                          ]