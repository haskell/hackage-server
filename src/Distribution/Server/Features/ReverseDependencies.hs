--- conflicted
+++ resolved
@@ -54,12 +54,8 @@
     revCountForAllPackages :: forall m. MonadIO m => m [(PackageName, ReverseCount)],
     revJSON :: IO ByteString,
     revDisplayInfo :: forall m. MonadIO m => m VersionIndex,
-<<<<<<< HEAD
-    revForEachVersion :: PackageName -> IO (Map.Map Version (Set PackageIdentifier))
-=======
     revForEachVersion :: PackageName -> IO (Map.Map Version (Set PackageIdentifier)),
     queryReverseIndex :: forall m. MonadIO m => m ReverseIndex
->>>>>>> bc194a32
 }
 
 instance IsHackageFeature ReverseFeature where
