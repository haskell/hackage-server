-- | This module ties together all the hackage features that we will use.
--
-- To add a feature:
--
-- * Import its initialization function
-- * Call its initialization function with all of its required arguments
-- * Add it to the allFeatures list
--
{-# LANGUAGE CPP #-}
module Distribution.Server.Features where

import Distribution.Server.Framework.Feature
import Distribution.Server.Framework.ServerEnv (ServerEnv(..))
import Distribution.Server.Framework.Logging

import Distribution.Server.Features.StaticFiles (initStaticFilesFeature)
import Distribution.Server.Features.Users    (initUserFeature, UserFeature)
import Distribution.Server.Features.Core     (initCoreFeature, coreResource, queryGetPackageIndex)
import Distribution.Server.Features.Security (initSecurityFeature)
import Distribution.Server.Features.Upload   (initUploadFeature)
import Distribution.Server.Features.Mirror   (initMirrorFeature)

#ifndef MINIMAL
import Distribution.Server.Features.Browse (initNewBrowseFeature)
import Distribution.Server.Features.TarIndexCache       (initTarIndexCacheFeature)
import Distribution.Server.Features.Html                (initHtmlFeature)
import Distribution.Server.Features.PackageCandidates   (initPackageCandidatesFeature, candidatesCoreResource, queryGetCandidateIndex)
import Distribution.Server.Features.RecentPackages      (initRecentPackagesFeature)
import Distribution.Server.Features.Distro              (initDistroFeature)
import Distribution.Server.Features.PackageContents     (initPackageContentsFeature)
import Distribution.Server.Features.Documentation       (initDocumentationFeature)
import Distribution.Server.Features.BuildReports        (initBuildReportsFeature)
import Distribution.Server.Features.PackageInfoJSON     (initPackageInfoJSONFeature)
import Distribution.Server.Features.LegacyRedirects     (legacyRedirectsFeature)
import Distribution.Server.Features.PreferredVersions   (initVersionsFeature)
-- [reverse index disabled] import Distribution.Server.Features.ReverseDependencies (initReverseFeature)
import Distribution.Server.Features.DownloadCount       (initDownloadFeature)
import Distribution.Server.Features.Tags                (initTagsFeature)
import Distribution.Server.Features.Search              (initSearchFeature)
import Distribution.Server.Features.PackageList         (initListFeature)
import Distribution.Server.Features.HaskellPlatform     (initPlatformFeature)
import Distribution.Server.Features.UserDetails         (initUserDetailsFeature)
import Distribution.Server.Features.UserSignup          (initUserSignupFeature)
import Distribution.Server.Features.LegacyPasswds       (initLegacyPasswdsFeature)
import Distribution.Server.Features.EditCabalFiles      (initEditCabalFilesFeature)
import Distribution.Server.Features.AdminFrontend       (initAdminFrontendFeature)
import Distribution.Server.Features.AdminLog            (initAdminLogFeature)
import Distribution.Server.Features.HoogleData          (initHoogleDataFeature)
import Distribution.Server.Features.Votes               (initVotesFeature)
import Distribution.Server.Features.Sitemap             (initSitemapFeature)
import Distribution.Server.Features.PackageFeed         (initPackageFeedFeature)
#endif
import Distribution.Server.Features.ServerIntrospect (serverIntrospectFeature)

#ifdef DEBUG
import Distribution.Server.Features.Crash
#endif

import Distribution.Server.Packages.PackageIndex (allPackages)
import Distribution.Package (packageId)

-- TODO:
-- * PackageServe: serving from tarballs (most of the work is setting it up on import)
-- * Snippet: code samples, pastebin for 'getting started' code
-- * LibraryRank: http://hackage.haskell.org/trac/hackage/ticket/183
-- * HaskellPlatform: mark off packages in the haskell platform.
-- * Anonymous build reports should work, as well as candidate build reports
-- * alter Users to be more in line with the current way registering is handled,
--     with email addresses available to maintainers, etc.
-- * UserNotify: email users and let them email each other
-- * Backup: would need a [HackageFeature] to backup, though a HackageFeature itself.
--     best approach is probably to write backup tarball to disk and transfer
--     it away through non-HTTP means (somewhat more secure)

-- | Initialize all features and run post-initialization hooks.
initHackageFeatures :: ServerEnv -> IO ([HackageFeature], UserFeature)
initHackageFeatures env@ServerEnv{serverVerbosity = verbosity} = do

    -- We have a three phase initialisation procedure...
    -- 1. in phase 1 all features can start independently (could be parallel)
    --    they load the data they need, but before having access to the other
    --    features they depend on
    -- 2. in phase 2 they have access to the other features they depend on
    --    this is serialised according to the dependencies of the features
    -- 3. in phase 3 we run all post-init actions. This could also be parallel.

    loginfo verbosity "Initialising features, part 1"

    mkStaticFilesFeature <- logStartup "static files" $
                            initStaticFilesFeature env
    mkUserFeature        <- logStartup "user" $
                            initUserFeature env
    mkCoreFeature        <- logStartup "core" $
                            initCoreFeature env
    mkSecurityFeature    <- logStartup "security" $
                            initSecurityFeature env
    mkMirrorFeature      <- logStartup "mirror" $
                            initMirrorFeature env
    mkUploadFeature      <- logStartup "upload" $
                            initUploadFeature env
#ifndef MINIMAL
    mkTarIndexCacheFeature   <- logStartup "tar index" $
                                initTarIndexCacheFeature env
    mkPackageContentsFeature <- logStartup "package contents" $
                                initPackageContentsFeature env
    mkRecentPackagesFeature  <- logStartup "recent packages" $
                                initRecentPackagesFeature env
    mkUserDetailsFeature   <- logStartup "user details" $
                              initUserDetailsFeature env
    mkUserSignupFeature    <- logStartup "user signup" $
                              initUserSignupFeature env
    mkLegacyPasswdsFeature <- logStartup "legacy passwords" $
                              initLegacyPasswdsFeature env
    mkDistroFeature        <- logStartup "distro" $
                              initDistroFeature env
    mkPackageCandidatesFeature       <- logStartup "package candidates" $
                                        initPackageCandidatesFeature env
    mkBuildReportsCoreFeature        <- logStartup "reports (core)" $
                                        initBuildReportsFeature "reports-core" env
    mkBuildReportsCandidatesFeature  <- logStartup "reports (candidates)" $
                                        initBuildReportsFeature "reports-candidates" env
    mkDocumentationCoreFeature       <- logStartup "documentation (core)" $
                                        initDocumentationFeature "documentation-core" env
    mkDocumentationCandidatesFeature <- logStartup "documentation (candidates)" $
                                        initDocumentationFeature "documentation-candidates" env
    mkDownloadFeature       <- logStartup "download counts" $
                               initDownloadFeature env
    mkTagsFeature           <- logStartup "tags" $
                               initTagsFeature env
    mkVersionsFeature       <- logStartup "versions" $
                               initVersionsFeature env
    -- mkReverseFeature     <- logStartup "reverse deps" $
    --                         initReverseFeature env
    mkListFeature           <- logStartup "list" $
                               initListFeature env
    mkSearchFeature         <- logStartup "search" $
                               initSearchFeature env
    mkPlatformFeature       <- logStartup "platform" $
                               initPlatformFeature env
    mkHtmlFeature           <- logStartup "html" $
                               initHtmlFeature env
    mkEditCabalFilesFeature <- logStartup "edit cabal files" $
                               initEditCabalFilesFeature env
    mkAdminFrontendFeature  <- logStartup "admn frontend" $
                               initAdminFrontendFeature env
    mkHoogleDataFeature     <- logStartup "hoogle" $
                               initHoogleDataFeature env
    mkVotesFeature          <- logStartup "votes" $
                               initVotesFeature env
    mkAdminLogFeature       <- logStartup "admin log" $
                               initAdminLogFeature env
    mkSitemapFeature        <- logStartup "sitemap" $
                               initSitemapFeature env
    mkPackageFeedFeature    <- logStartup "package feed" $
                               initPackageFeedFeature env
<<<<<<< HEAD
    mkNewBrowseFeature      <- logStartup "new browse" $
                               initNewBrowseFeature env
=======
    mkPackageJSONFeature    <- logStartup "package info JSON" $
                               initPackageInfoJSONFeature env
>>>>>>> 1543b15b
#endif

    loginfo verbosity "Initialising features, part 2"

    -- Arguments denote feature dependencies.
    -- What follows is a topological sort along those lines
    staticFilesFeature <- mkStaticFilesFeature

    usersFeature    <- mkUserFeature

    coreFeature     <- mkCoreFeature
                         usersFeature

    securityFeature <- mkSecurityFeature
                         coreFeature

    mirrorFeature   <- mkMirrorFeature
                         coreFeature
                         usersFeature

    uploadFeature   <- mkUploadFeature
                         usersFeature
                         coreFeature

#ifndef MINIMAL
    tarIndexCacheFeature <- mkTarIndexCacheFeature
                              usersFeature

    packageContentsFeature <- mkPackageContentsFeature
                                coreFeature
                                tarIndexCacheFeature
                                usersFeature

    packagesFeature <- mkRecentPackagesFeature
                         usersFeature
                         coreFeature

    userDetailsFeature <- mkUserDetailsFeature
                            usersFeature
                            coreFeature

    userSignupFeature <- mkUserSignupFeature
                           usersFeature
                           userDetailsFeature
                           uploadFeature

    legacyPasswdsFeature <- mkLegacyPasswdsFeature
                              usersFeature

    distroFeature   <- mkDistroFeature
                         usersFeature
                         coreFeature

    candidatesFeature <- mkPackageCandidatesFeature
                           usersFeature
                           coreFeature
                           uploadFeature
                           tarIndexCacheFeature

    reportsCoreFeature <- mkBuildReportsCoreFeature
                         usersFeature
                         uploadFeature
                         (coreResource coreFeature)

    reportsCandidatesFeature <- mkBuildReportsCandidatesFeature
                         usersFeature
                         uploadFeature
                         (candidatesCoreResource candidatesFeature)

    documentationCoreFeature <- mkDocumentationCoreFeature
                         (coreResource coreFeature)
                         (map packageId . allPackages <$> queryGetPackageIndex coreFeature)
                         uploadFeature
                         tarIndexCacheFeature
                         reportsCoreFeature

    documentationCandidatesFeature <- mkDocumentationCandidatesFeature
                         (candidatesCoreResource candidatesFeature)
                         (map packageId . allPackages <$> queryGetCandidateIndex candidatesFeature)
                         uploadFeature
                         tarIndexCacheFeature
                         reportsCandidatesFeature

    downloadFeature <- mkDownloadFeature
                         coreFeature
                         usersFeature

    votesFeature    <- mkVotesFeature
                           coreFeature
                           usersFeature

    tagsFeature     <- mkTagsFeature
                         coreFeature
                         uploadFeature
                         usersFeature

    versionsFeature <- mkVersionsFeature
                         coreFeature
                         uploadFeature
                         tagsFeature

    {- [reverse index disabled]
    reverseFeature  <- mkReverseFeature
                         coreFeature
                         versionsFeature
                         -}

    listFeature     <- mkListFeature
                         coreFeature
                         -- [reverse index disabled] reverseFeature
                         downloadFeature
                         votesFeature
                         tagsFeature
                         versionsFeature
                         usersFeature
                         uploadFeature

    searchFeature   <- mkSearchFeature
                         coreFeature
                         listFeature

    platformFeature <- mkPlatformFeature

    htmlFeature     <- mkHtmlFeature
                         usersFeature
                         coreFeature
                         packageContentsFeature
                         uploadFeature
                         candidatesFeature
                         versionsFeature
                         -- [reverse index disabled] reverseFeature
                         tagsFeature
                         downloadFeature
                         votesFeature
                         listFeature
                         searchFeature
                         mirrorFeature
                         distroFeature
                         documentationCoreFeature
                         documentationCandidatesFeature
                         tarIndexCacheFeature
                         reportsCoreFeature
                         userDetailsFeature

    editCabalFeature <- mkEditCabalFilesFeature
                          usersFeature
                          coreFeature
                          uploadFeature

    adminFrontendFeature <- mkAdminFrontendFeature
                              usersFeature
                              userDetailsFeature
                              userSignupFeature
                              legacyPasswdsFeature

    hoogleDataFeature <- mkHoogleDataFeature
                           coreFeature
                           documentationCoreFeature
                           tarIndexCacheFeature

    adminLogFeature <- mkAdminLogFeature
                         usersFeature

    siteMapFeature <- mkSitemapFeature
                        coreFeature
                        documentationCoreFeature
                        tagsFeature

    packageFeedFeature <- mkPackageFeedFeature
                            coreFeature
                            usersFeature
                            tarIndexCacheFeature

<<<<<<< HEAD
    browseFeature <- mkNewBrowseFeature
                       coreFeature
                       usersFeature
                       tagsFeature
                       listFeature
                       searchFeature
                       distroFeature
=======
    packageInfoJSONFeature <- mkPackageJSONFeature
                                coreFeature
                                versionsFeature
>>>>>>> 1543b15b

#endif

    -- The order of initialization above should be the same as
    -- the order of this list.
    let allFeatures :: [HackageFeature]
        allFeatures =
         [ getFeatureInterface usersFeature
         , getFeatureInterface coreFeature
         , getFeatureInterface securityFeature
         , getFeatureInterface mirrorFeature
         , getFeatureInterface uploadFeature
#ifndef MINIMAL
         , getFeatureInterface tarIndexCacheFeature
         , getFeatureInterface packageContentsFeature
         , getFeatureInterface packagesFeature
         , getFeatureInterface userDetailsFeature
         , getFeatureInterface userSignupFeature
         , getFeatureInterface legacyPasswdsFeature
         , getFeatureInterface distroFeature
         , getFeatureInterface candidatesFeature
         , getFeatureInterface reportsCoreFeature
         , getFeatureInterface reportsCandidatesFeature
         , getFeatureInterface documentationCoreFeature
         , getFeatureInterface documentationCandidatesFeature
         , getFeatureInterface downloadFeature
         , getFeatureInterface tagsFeature
         , getFeatureInterface versionsFeature
         -- [reverse index disabled] , getFeatureInterface reverseFeature
         , getFeatureInterface searchFeature
         , getFeatureInterface listFeature
         , getFeatureInterface platformFeature
         , getFeatureInterface htmlFeature
         , legacyRedirectsFeature uploadFeature
         , editCabalFeature
         , adminFrontendFeature
         , getFeatureInterface hoogleDataFeature
         , getFeatureInterface votesFeature
         , getFeatureInterface adminLogFeature
         , getFeatureInterface siteMapFeature
         , getFeatureInterface packageFeedFeature
         , getFeatureInterface packageInfoJSONFeature
#endif
         , staticFilesFeature
         , serverIntrospectFeature allFeatures
#ifdef DEBUG
         , serverCrashFeature
#endif
         , browseFeature
         ]

    -- Run all post init hooks, now that everyone's gotten a chance to register
    -- for them. This solution is iffy for initial feature hooks that rely on
    -- other features It also happens even in the backup/restore modes.
    sequence_
      [ logStartup ("post-init for " ++ name) $
        featurePostInit feature
      | feature@HackageFeature { featureName = name } <- allFeatures ]
    loginfo verbosity "Initialising features done"

    return (allFeatures, usersFeature)

  where
    logStartup feature action = do
      loginfo verbosity ("Initialising " ++ feature ++ " feature")
      logTiming verbosity ("Initialising " ++ feature ++ " feature done") action


-- | Checkpoint a feature's persistent state to disk.
featureCheckpoint :: HackageFeature -> IO ()
featureCheckpoint = mapM_ abstractStateCheckpoint . featureState

-- | Checkpoint all features' persistent state.
checkpointAllFeatures :: [HackageFeature] -> IO ()
checkpointAllFeatures = mapM_ featureCheckpoint

-- | Cleanly shut down a feature's state components.
featureShutdown :: HackageFeature -> IO ()
featureShutdown = mapM_ abstractStateClose . featureState

-- | Cleanly shut down all features' state components.
shutdownAllFeatures :: [HackageFeature] -> IO ()
shutdownAllFeatures   = mapM_ featureShutdown . reverse<|MERGE_RESOLUTION|>--- conflicted
+++ resolved
@@ -153,13 +153,10 @@
                                initSitemapFeature env
     mkPackageFeedFeature    <- logStartup "package feed" $
                                initPackageFeedFeature env
-<<<<<<< HEAD
     mkNewBrowseFeature      <- logStartup "new browse" $
                                initNewBrowseFeature env
-=======
     mkPackageJSONFeature    <- logStartup "package info JSON" $
                                initPackageInfoJSONFeature env
->>>>>>> 1543b15b
 #endif
 
     loginfo verbosity "Initialising features, part 2"
@@ -333,7 +330,6 @@
                             usersFeature
                             tarIndexCacheFeature
 
-<<<<<<< HEAD
     browseFeature <- mkNewBrowseFeature
                        coreFeature
                        usersFeature
@@ -341,11 +337,10 @@
                        listFeature
                        searchFeature
                        distroFeature
-=======
+                       
     packageInfoJSONFeature <- mkPackageJSONFeature
                                 coreFeature
                                 versionsFeature
->>>>>>> 1543b15b
 
 #endif
 
