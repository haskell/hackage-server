--- conflicted
+++ resolved
@@ -27,11 +27,7 @@
 license:      BSD-3-Clause
 license-file: LICENSE
 
-<<<<<<< HEAD
-tested-with: GHC == { 9.4.4, 9.2.5, 9.0.2, 8.10.7, 8.8.4 }
-=======
 tested-with: GHC == { 9.6.1, 9.4.4, 9.2.7, 9.0.2, 8.10.7, 8.8.4 }
->>>>>>> bc194a32
 
 data-dir: datafiles
 data-files:
@@ -115,11 +111,7 @@
   -- see `cabal.project.local-ghc-${VERSION}` files
   build-depends:
     , array                  >= 0.5   && < 0.6
-<<<<<<< HEAD
-    , base                   >= 4.13  && < 4.18
-=======
     , base                   >= 4.13  && < 4.19
->>>>>>> bc194a32
     , binary                 >= 0.8   && < 0.9
     , bytestring             >= 0.10  && < 0.12
     , containers            ^>= 0.6.0
@@ -127,38 +119,21 @@
     , directory              >= 1.3   && < 1.4
     , filepath               >= 1.4   && < 1.5
     , mtl                    >= 2.2.1 && < 2.4
-<<<<<<< HEAD
-=======
-        -- we use Control.Monad.Except, introduced in mtl-2.2.1
->>>>>>> bc194a32
     , pretty                 >= 1.1   && < 1.2
     , process                >= 1.6   && < 1.7
     , text                  ^>= 1.2.5.0 || ^>= 2.0
     , time                   >= 1.9   && < 1.13
     , transformers           >= 0.5   && < 0.7
-<<<<<<< HEAD
-    , unix                   >= 2.7   && < 2.8
-=======
     , unix                   >= 2.7   && < 2.9
->>>>>>> bc194a32
     , scientific
   -- other dependencies shared by most components
   build-depends:
     , aeson                 ^>= 2.0.3.0 || ^>= 2.1.0.0
-<<<<<<< HEAD
-    , Cabal                 ^>= 3.8.1.0
-    , Cabal-syntax          ^>= 3.8.1.0
-        -- Cabal-syntax needs to be bound to constrain hackage-security
-        -- see https://github.com/haskell/hackage-server/issues/1130
-    , fail                  ^>= 4.9.0
-      -- we use Control.Monad.Except, introduced in mtl-2.2.1
-=======
     , Cabal                 ^>= 3.10.1.0
     , Cabal-syntax          ^>= 3.10.1.0
         -- Cabal-syntax needs to be bound to constrain hackage-security
         -- see https://github.com/haskell/hackage-server/issues/1130
     , fail                  ^>= 4.9.0
->>>>>>> bc194a32
     , network                >= 3 && < 3.2
     , network-bsd           ^>= 2.8
     , network-uri           ^>= 2.6
@@ -420,11 +395,7 @@
     , base16-bytestring     ^>= 1.0
     -- requires bumping http-io-streams
     , base64-bytestring     ^>= 1.2.1.0
-<<<<<<< HEAD
-    , bimap                 ^>= 0.3
-=======
     , bimap                 ^>= 0.5
->>>>>>> bc194a32
       --NOTE: blaze-builder-0.4 is now a compat package that uses bytestring-0.10 builder
     , blaze-builder         ^>= 0.4
     , blaze-html            ^>= 0.9
@@ -591,11 +562,7 @@
     , tasty        ^>= 1.4
     , tasty-hunit  ^>= 0.10
     , HUnit        ^>= 1.6
-<<<<<<< HEAD
-    , hedgehog     ^>= 1.1
-=======
     , hedgehog     ^>= 1.2
->>>>>>> bc194a32
     , exceptions
     , bimap
   other-modules: RevDepCommon
