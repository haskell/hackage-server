cabal-version: 3.0
name:         hackage-server
version:      0.5.1

category:     Distribution
synopsis:     The Hackage web server
description:  The new implementation of the Hackage web server, based on the
              Happstack architecture. This is the implementation used to power
              <http://hackage.haskell.org/>
              .
              It is designed to be easy to run your own instance.
              It also includes a doc builder client and a mirroring client.

author:       Duncan Coutts <duncan@community.haskell.org>,
              David Himmelstrup <lemmih@gmail.com>,
              Ross Paterson <ross@soi.city.ac.uk>,
              Matthew Gruen <wikigracenotes@gmail.com>
maintainer:   Duncan Coutts <duncan@community.haskell.org>,
              Matthew Gruen <wikigracenotes@gmail.com>
copyright:    2008-2015 Duncan Coutts,
              2012-2013 Edsko de Vries,
              2013 Google Inc.,
              2010-2011 Matthew Gruen,
              2009-2010 Antoine Latter,
              2008 David Himmelstrup,
              2007 Ross Paterson
license:      BSD-3-Clause
license-file: LICENSE

tested-with: GHC == { 9.4.4, 9.2.5, 9.0.2, 8.10.7, 8.8.4 }

data-dir: datafiles
data-files:
  templates/**/*.st

  static/**/*.css
  static/**/*.js
  static/**/*.svg
  static/**/*.png
  static/**/*.ico

  TUF/README.md
  TUF/mirrors.json
  TUF/root.json
  TUF/snapshot.private
  TUF/timestamp.private

extra-source-files:
  tests/permissions-tarballs/*.tar.gz
  tests/unpack-checks/correct-package-0.1.0.0/LICENSE
  tests/unpack-checks/correct-package-0.1.0.0/Main.hs
  tests/unpack-checks/correct-package-0.1.0.0/Setup.hs
  tests/unpack-checks/correct-package-0.1.0.0/correct-package.cabal
  tests/unpack-checks/missing-configure-0.1.0.0/LICENSE
  tests/unpack-checks/missing-configure-0.1.0.0/Main.hs
  tests/unpack-checks/missing-configure-0.1.0.0/Setup.hs
  tests/unpack-checks/missing-configure-0.1.0.0/missing-configure.cabal
  tests/unpack-checks/bad-specver-package-0/LICENSE
  tests/unpack-checks/bad-specver-package-0/Main.hs
  tests/unpack-checks/bad-specver-package-0/Setup.hs
  tests/unpack-checks/bad-specver-package-0/bad-specver-package.cabal
  tests/unpack-checks/LANGUAGE-GHC-9.2/LICENSE
  tests/unpack-checks/LANGUAGE-GHC-9.2/Main.hs
  tests/unpack-checks/LANGUAGE-GHC-9.2/Setup.hs
  tests/unpack-checks/LANGUAGE-GHC-9.2/LANGUAGE-GHC.cabal
  libstemmer_c/src_c/stem_ISO_8859_1_english.h
  libstemmer_c/include/libstemmer.h
  libstemmer_c/runtime/api.h
  libstemmer_c/runtime/header.h
  libstemmer_c/LICENSE
  src/Distribution/Server/Util/NLP/LICENSE

source-repository head
  type: git
  location: https://github.com/haskell/hackage-server

flag minimal
  default: False
  description: Include only the minimum feature set.
  manual: True

flag debug
  default: False
  description: Include debugging features
  manual: True

-- Requires working local outgoing email
flag test-create-user
  default: False
  manual: True

flag cabal-parsers
  description: Enable experimental @cabal-parsers@ checks
  manual: True
  default: False

----------------------------------------------------------------------------

common defaults
  default-language: Haskell2010

  -- version ranges of pre-installed packages for GHC
  --
  -- when possible, the CI jobs use `installed`-constraints on these;
  -- see `cabal.project.local-ghc-${VERSION}` files
  build-depends:
    , array                  >= 0.5   && < 0.6
    , base                   >= 4.13  && < 4.18
    , binary                 >= 0.8   && < 0.9
    , bytestring             >= 0.10  && < 0.12
    , containers            ^>= 0.6.0
    , deepseq                >= 1.4   && < 1.5
    , directory              >= 1.3   && < 1.4
    , filepath               >= 1.4   && < 1.5
    , mtl                    >= 2.2.1 && < 2.4
    , pretty                 >= 1.1   && < 1.2
    , process                >= 1.6   && < 1.7
    , text                  ^>= 1.2.5.0 || ^>= 2.0
    , time                   >= 1.9   && < 1.13
    , transformers           >= 0.5   && < 0.7
    , unix                   >= 2.7   && < 2.8
    , scientific
  -- other dependencies shared by most components
  build-depends:
    , aeson                 ^>= 2.0.3.0 || ^>= 2.1.0.0
    , Cabal                 ^>= 3.8.1.0
    , Cabal-syntax          ^>= 3.8.1.0
        -- Cabal-syntax needs to be bound to constrain hackage-security
        -- see https://github.com/haskell/hackage-server/issues/1130
    , fail                  ^>= 4.9.0
      -- we use Control.Monad.Except, introduced in mtl-2.2.1
    , network                >= 3 && < 3.2
    , network-bsd           ^>= 2.8
    , network-uri           ^>= 2.6
    , parsec                ^>= 3.1.13
    , tar                   ^>= 0.5
    , unordered-containers  ^>= 0.2.10
    , vector                ^>= 0.12 || ^>= 0.13.0.0
    , zlib                  ^>= 0.6.2

  ghc-options: -Wall -fwarn-tabs -fno-warn-unused-do-bind -fno-warn-deprecated-flags -funbox-strict-fields

  if impl(ghc >= 8.2)
    ghc-options: -Werror=incomplete-patterns -Werror=missing-methods

  if impl(ghc >= 8.10)
    ghc-options: -Wno-unused-record-wildcards

  other-extensions: CPP, TemplateHaskell


library lib-server
  import: defaults
  hs-source-dirs:   src

  -- TODO: move this into a 'library lib-client';
  --       needs minor source-tree restructuring
  exposed-modules:
    Distribution.Client
    Distribution.Client.Cron
    Distribution.Client.UploadLog
    Distribution.Client.Index
    Distribution.Client.Mirror.CmdLine
    Distribution.Client.Mirror.Config
    Distribution.Client.Mirror.Repo.Hackage2
    Distribution.Client.Mirror.Repo.Local
    Distribution.Client.Mirror.Repo.Util
    Distribution.Client.Mirror.Repo.Secure
    Distribution.Client.Mirror.Repo.Types
    Distribution.Client.Mirror.Repo
    Distribution.Client.Mirror.Session
    Distribution.Client.Mirror.State

    Distribution.Client.DistroMap
    Distribution.Client.HtPasswdDb
    Distribution.Client.ParseApacheLogs
    Distribution.Client.TagsFile
    Distribution.Client.UserAddressesDb

  -- misc internal modules
  other-modules:
    Data.IntTrie
    Data.StringTable
    Data.TarIndex

  exposed-modules:
    Paths_hackage_server
  autogen-modules:
    Paths_hackage_server

  exposed-modules:
    Distribution.Server

    Distribution.Server.Prelude

    Distribution.Server.Framework
    Distribution.Server.Framework.Auth
    Distribution.Server.Framework.AuthTypes
    Distribution.Server.Framework.AuthCrypt
    Distribution.Server.Framework.BlobStorage
    Distribution.Server.Framework.Cache
    Distribution.Server.Framework.Cron
    Distribution.Server.Framework.Error
    Distribution.Server.Framework.Logging
    Distribution.Server.Framework.Feature
    Distribution.Server.Framework.Hook
    Distribution.Server.Framework.HtmlFormWrapper
    Distribution.Server.Framework.Instances
    Distribution.Server.Framework.MemState
    Distribution.Server.Framework.MemSize
    Distribution.Server.Framework.Resource
    Distribution.Server.Framework.RequestContentTypes
    Distribution.Server.Framework.ResponseContentTypes
    Distribution.Server.Framework.CacheControl
    Distribution.Server.Framework.BackupDump
    Distribution.Server.Framework.BackupRestore
    Distribution.Server.Framework.ServerEnv
    Distribution.Server.Framework.Templating
    Distribution.Server.Framework.HappstackUtils

    Distribution.Server.Packages.Index
    Distribution.Server.Packages.ModuleForest
    Distribution.Server.Packages.PackageIndex
    Distribution.Server.Packages.Types
    Distribution.Server.Packages.Unpack
    Distribution.Server.Packages.Render
    Distribution.Server.Packages.ChangeLog
    Distribution.Server.Packages.Readme
    Distribution.Server.Packages.Metadata

    -- [not used by anyone] Distribution.Server.Pages.Distributions
    Distribution.Server.Pages.Group
    Distribution.Server.Pages.Index
    Distribution.Server.Pages.Package
    Distribution.Server.Pages.PackageFromTemplate
    Distribution.Server.Pages.Package.HaddockHtml
    Distribution.Server.Pages.Package.HaddockParse
    Distribution.Server.Pages.Recent
    Distribution.Server.Pages.AdminLog
    Distribution.Server.Pages.Reverse
    Distribution.Server.Pages.Template
    Distribution.Server.Pages.Util

    Distribution.Server.Users.Group
    Distribution.Server.Users.State
    Distribution.Server.Users.Types
    Distribution.Server.Users.Backup
    Distribution.Server.Users.Users
    Distribution.Server.Users.AuthToken
    Distribution.Server.Users.UserIdSet

    Distribution.Server.Util.Histogram
    Distribution.Server.Util.CountingMap
    Distribution.Server.Util.CabalRevisions
    Distribution.Server.Util.DocMeta
    Distribution.Server.Util.Parse
    Distribution.Server.Util.ServeTarball
    Distribution.Server.Util.Validators
    Distribution.Server.Util.Validators.Internal
    -- [unused] Distribution.Server.Util.TarIndex
    Distribution.Server.Util.GZip
    Distribution.Server.Util.ContentType
    Distribution.Server.Util.SigTerm
    Distribution.Server.Util.ReadDigest
    Distribution.Server.Util.Nonce
    Distribution.Server.Util.Merge
    Distribution.Server.Util.ParseSpecVer
    Distribution.Server.Util.Markdown

    Distribution.Server.Features
    Distribution.Server.Features.Browse
    Distribution.Server.Features.Browse.ApplyFilter
    Distribution.Server.Features.Browse.Options
    Distribution.Server.Features.Browse.Parsers
    Distribution.Server.Features.Core
    Distribution.Server.Features.Core.State
    Distribution.Server.Features.Core.Backup
    Distribution.Server.Features.Security
    Distribution.Server.Features.Security.Backup
    Distribution.Server.Features.Security.FileInfo
    Distribution.Server.Features.Security.Layout
    Distribution.Server.Features.Security.MD5
    Distribution.Server.Features.Security.Migration
    Distribution.Server.Features.Security.Orphans
    Distribution.Server.Features.Security.ResponseContentTypes
    Distribution.Server.Features.Security.SHA256
    Distribution.Server.Features.Security.State
    Distribution.Server.Features.Mirror
    Distribution.Server.Features.Upload
    Distribution.Server.Features.Upload.State
    Distribution.Server.Features.Upload.Backup
    Distribution.Server.Features.Users


  if flag(minimal)
    cpp-options: -DMINIMAL
  else
    exposed-modules:
      Distribution.Server.Features.TarIndexCache
      Distribution.Server.Features.TarIndexCache.State
      Distribution.Server.Features.LegacyRedirects
      Distribution.Server.Features.LegacyPasswds
      Distribution.Server.Features.LegacyPasswds.Auth
      Distribution.Server.Features.PackageContents
      Distribution.Server.Features.AdminFrontend
      Distribution.Server.Features.AdminLog
      Distribution.Server.Features.BuildReports
      Distribution.Server.Features.BuildReports.BuildReport
      Distribution.Server.Features.BuildReports.BuildReports
      Distribution.Server.Features.BuildReports.Backup
      Distribution.Server.Features.BuildReports.Render
      Distribution.Server.Features.BuildReports.State
      Distribution.Server.Features.PackageCandidates
      Distribution.Server.Features.PackageCandidates.Types
      Distribution.Server.Features.PackageCandidates.State
      Distribution.Server.Features.PackageCandidates.Backup
      Distribution.Server.Features.PackageFeed
      Distribution.Server.Features.PackageList
      Distribution.Server.Features.Distro
      Distribution.Server.Features.Distro.Distributions
      Distribution.Server.Features.Distro.Backup
      Distribution.Server.Features.Distro.State
      Distribution.Server.Features.Distro.Types
      Distribution.Server.Features.Documentation
      Distribution.Server.Features.Documentation.State
      Distribution.Server.Features.DownloadCount
      Distribution.Server.Features.DownloadCount.State
      Distribution.Server.Features.DownloadCount.Backup
      Distribution.Server.Features.EditCabalFiles
      Distribution.Server.Features.Html
      Distribution.Server.Features.Html.HtmlUtilities
      Distribution.Server.Features.HoogleData
      Distribution.Server.Features.HaskellPlatform
      Distribution.Server.Features.HaskellPlatform.State
      Distribution.Server.Features.PackageInfoJSON
      Distribution.Server.Features.PackageInfoJSON.State
      Distribution.Server.Features.Search
      Distribution.Server.Features.Search.BM25F
      Distribution.Server.Features.Search.DocIdSet
      Distribution.Server.Features.Search.DocTermIds
      Distribution.Server.Features.Search.DocFeatVals
      Distribution.Server.Features.Search.ExtractDescriptionTerms
      Distribution.Server.Features.Search.ExtractNameTerms
      Distribution.Server.Features.Search.PkgSearch
      Distribution.Server.Features.Search.SearchEngine
      Distribution.Server.Features.Search.SearchIndex
      Distribution.Server.Features.Search.TermBag
      Distribution.Server.Features.Sitemap.Functions
      Distribution.Server.Features.Votes
      Distribution.Server.Features.Votes.State
      Distribution.Server.Features.Votes.Render
      Distribution.Server.Features.RecentPackages
      Distribution.Server.Features.PreferredVersions
      Distribution.Server.Features.PreferredVersions.State
      Distribution.Server.Features.PreferredVersions.Backup
      Distribution.Server.Features.ReverseDependencies
      Distribution.Server.Features.ReverseDependencies.State
      Distribution.Server.Features.Tags
      Distribution.Server.Features.Tags.Backup
      Distribution.Server.Features.Tags.State
      Distribution.Server.Features.AnalyticsPixels
      Distribution.Server.Features.AnalyticsPixels.State
      Distribution.Server.Features.UserDetails
      Distribution.Server.Features.UserSignup
      Distribution.Server.Features.StaticFiles
      Distribution.Server.Features.ServerIntrospect
      Distribution.Server.Features.Sitemap
      Distribution.Server.Util.NLP.Snowball

  if flag(debug)
    cpp-options: -DDEBUG
    other-modules:
      Distribution.Server.Features.Crash

  -- Except for GHC-bundled libraries (see above), it's more easier/manageable from
  -- a maintenance POV to support only single major-version-ranges
  --
  -- NB: see also build-depends in `common defaults`!
  build-depends:
    , HStringTemplate       ^>= 0.8
    , HTTP                  ^>= 4000.3.16 || ^>= 4000.4.1
    , QuickCheck            ^>= 2.14
    , acid-state            ^>= 0.16
    , async                 ^>= 2.2.1
    -- requires bumping http-io-streams
    , attoparsec            ^>= 0.14.4
    , attoparsec-iso8601    ^>= 1.0       || ^>= 1.1.0.0
    , base16-bytestring     ^>= 1.0
    -- requires bumping http-io-streams
    , base64-bytestring     ^>= 1.2.1.0
    , bimap                 ^>= 0.3
      --NOTE: blaze-builder-0.4 is now a compat package that uses bytestring-0.10 builder
    , blaze-builder         ^>= 0.4
    , blaze-html            ^>= 0.9
    , cereal                ^>= 0.5
    , commonmark            ^>= 0.2
        -- commonmark-0.2 needed by commonmark-extensions-0.2.2
    , commonmark-extensions ^>= 0.2.2
        -- Note: 0.2.2 added footnoteSpec to gfmExtensions
    , cryptohash-md5        ^>= 0.11.100
    , cryptohash-sha256     ^>= 0.11.100
    , csv                   ^>= 0.1
    , ed25519               ^>= 0.0.5
<<<<<<< HEAD
    , exceptions
    , hackage-security      ^>= 0.6
=======
    , hackage-security       >= 0.6 && < 0.7
        -- N.B: hackage-security-0.6.2 uses Cabal-syntax-3.8.1.0
        -- see https://github.com/haskell/hackage-server/issues/1130
        -- Thus, we need to include Cabal-syntax as dependency explicitly
>>>>>>> b7b67eed
    , hackage-security-HTTP ^>= 0.1.1
    , haddock-library       ^>= 1.11.0
        -- haddock-library-1.11.0 changed type of markupOrderedList
        -- see https://github.com/haskell/hackage-server/issues/1128
    , happstack-server      ^>= 7.7.1     || ^>= 7.8.0
    , hashable              ^>= 1.3       || ^>= 1.4
    , hs-captcha            ^>= 1.0
    , hslogger              ^>= 1.3.1
    , lifted-base           ^>= 0.2.1
    , mime-mail             ^>= 0.5
    , random                ^>= 1.2
    , rss                   ^>= 3000.2.0.7
    , safecopy              ^>= 0.10
    , semigroups            ^>= 0.20
    , split                 ^>= 0.2
    , stm                   ^>= 2.5.0
    , tagged                ^>= 0.8.5
    , xhtml                 ^>= 3000.2
    , xmlgen                ^>= 0.6
    , xss-sanitize          ^>= 0.3.6

  if !flag(minimal)
    build-depends: tokenize ^>= 0.3

    c-sources:  libstemmer_c/src_c/stem_ISO_8859_1_english.c
                libstemmer_c/runtime/api.c
                libstemmer_c/runtime/utilities.c
                libstemmer_c/libstemmer/libstemmer.c

  if flag(cabal-parsers)
    build-depends: cabal-parsers ^>= 0

  if !os(darwin)
    extra-libraries: crypt

----------------------------------------------------------------------------

common exe-defaults
  import: defaults

  build-depends: lib-server
  hs-source-dirs: exes
  ghc-options: -threaded -rtsopts

  other-modules:   Paths_hackage_server
  autogen-modules: Paths_hackage_server


executable hackage-server
  import: exe-defaults

  main-is: Main.hs

  ghc-options: -with-rtsopts=-I00

executable hackage-mirror
  import: exe-defaults

  main-is: MirrorClient.hs

  build-depends:
    -- version constraints inherited from lib-server
    , HTTP
    , hackage-security

executable hackage-build
  import: exe-defaults

  main-is: BuildClient.hs

  build-depends:
    -- version constraints inherited from lib-server
    , HTTP

  -- Runtime dependency only;
  -- TODO: we have no proper support for this kind of dependencies in cabal
  -- `build-tool-depends` specifies compile/test-time deps, but not run-time deps
  --
  -- build-tool-depends: hscolour:hscolour >= 1.8

  -- ghc-options: -threaded option is necessary for correct handling
  -- of CTRL-C (not sure why :( )

executable hackage-import
  import: exe-defaults
  -- TODO/FIXME: the code has bitrotten
  buildable: False

  main-is: ImportClient.hs

  build-depends:
      -- version constraints inherited from lib-server
    , HTTP
    , async
    , csv

----------------------------------------------------------------------------

common test-defaults
  import: defaults

  build-depends: lib-server
  hs-source-dirs: tests
  ghc-options: -threaded -rtsopts -fno-warn-orphans

  other-modules:   Paths_hackage_server
  autogen-modules: Paths_hackage_server


test-suite HighLevelTest
  import:         test-defaults

  type:           exitcode-stdio-1.0
  main-is:        HighLevelTest.hs
  other-modules:
    HackageClientUtils
    Run
    MailUtils
    HttpUtils
    Package
    Util

  -- This tells cabal that this test depends on the executable
  -- component 'hackage-server' from this very same package, as well
  -- as adding the build-folder where the `hackage-server`
  -- executable can be found in front of $PATH
  --
  -- TODO: hackage-server isn't build-tool, it's run-tool!
  -- so if this works, it's accidental!
  build-tool-depends: hackage-server:hackage-server

  -- NOTE: lib-server is not a real dependency; it's only used to inherit version constraints
  build-depends:
    -- version constraints inherited from lib-server
    , HTTP
    , base64-bytestring
    , random
      -- component-specific dependencies
    , xml             ^>= 1.3.14
    , io-streams      ^>= 1.5.0.1
    , http-io-streams ^>= 0.1.6.1

test-suite ReverseDependenciesTest
  import: test-defaults
  type: exitcode-stdio-1.0
  main-is: ReverseDependenciesTest.hs
  build-tool-depends: hackage-server:hackage-server
  build-depends:
    , tasty        ^>= 1.4
    , tasty-hunit  ^>= 0.10
    , HUnit        ^>= 1.6
    , hedgehog     ^>= 1.1
    , exceptions
    , bimap
  other-modules: RevDepCommon

benchmark RevDeps
  import: test-defaults
  type: exitcode-stdio-1.0
  hs-source-dirs: tests, benchmarks
  main-is: RevDeps.hs
  build-tool-depends: hackage-server:hackage-server
  build-depends:
    , random       ^>= 1.2
    , gauge
  ghc-options: -with-rtsopts=-s
  other-modules: RevDepCommon

test-suite PaginationTest
  import: test-defaults
  type: exitcode-stdio-1.0
  main-is: PaginationTest.hs
  build-tool-depends: hackage-server:hackage-server
  other-modules: Util

test-suite BrowseQueryParserTest
  import: test-defaults
  type: exitcode-stdio-1.0
  main-is: BrowseQueryParserTest.hs
  build-tool-depends: hackage-server:hackage-server
  other-modules: Util
  build-depends: attoparsec

test-suite CreateUserTest
  import:         test-defaults

  if ! flag(test-create-user)
    buildable: False
  type:           exitcode-stdio-1.0
  main-is:        CreateUserTest.hs

  -- see note in 'Test-Suite HighLevelTest'
  build-tool-depends: hackage-server:hackage-server

  -- NOTE: lib-server is not a real dependency; it's only used to inherit version constraints
  build-depends:
    -- version constraints inherited from lib-server
    , HTTP
    , base64-bytestring
    , random
      -- component-specific dependencies
    , xml ^>= 1.3.14

test-suite PackageTests
  import:         test-defaults

  type:           exitcode-stdio-1.0
  main-is:        PackageTestMain.hs
  other-modules:  Distribution.Server.Packages.UnpackTest

  build-depends:
    -- version constraints inherited from lib-server
    -- component-specific dependencies
    , tasty        ^>= 1.4
    , tasty-hunit  ^>= 0.10
    , HUnit        ^>= 1.6

test-suite HashTests
  import:         test-defaults

  type:           exitcode-stdio-1.0
  main-is:        HashTestMain.hs

  build-depends:
    -- version constraints inherited from lib-server
    , base16-bytestring
    , cereal
    , cryptohash-md5
    , cryptohash-sha256
    , safecopy
      -- component-specific dependencies
    , tasty       ^>= 1.4
    , tasty-hunit ^>= 0.10

test-suite DocTests
  import:         test-defaults

  type:           exitcode-stdio-1.0
  main-is:        DocTestMain.hs

  build-depends:
    , lib-server
    , doctest-parallel ^>= 0.2.2
        -- doctest-parallel-0.2.2 is the first to filter out autogen-modules<|MERGE_RESOLUTION|>--- conflicted
+++ resolved
@@ -401,15 +401,11 @@
     , cryptohash-sha256     ^>= 0.11.100
     , csv                   ^>= 0.1
     , ed25519               ^>= 0.0.5
-<<<<<<< HEAD
-    , exceptions
-    , hackage-security      ^>= 0.6
-=======
+    , exceptions            ^>= 0.10
     , hackage-security       >= 0.6 && < 0.7
         -- N.B: hackage-security-0.6.2 uses Cabal-syntax-3.8.1.0
         -- see https://github.com/haskell/hackage-server/issues/1130
         -- Thus, we need to include Cabal-syntax as dependency explicitly
->>>>>>> b7b67eed
     , hackage-security-HTTP ^>= 0.1.1
     , haddock-library       ^>= 1.11.0
         -- haddock-library-1.11.0 changed type of markupOrderedList
