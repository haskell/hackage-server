cabal-version: 3.0
name:         hackage-server
version:      0.5.1

category:     Distribution
synopsis:     The Hackage web server
description:  The new implementation of the Hackage web server, based on the
              Happstack architecture. This is the implementation used to power
              <http://hackage.haskell.org/>
              .
              It is designed to be easy to run your own instance.
              It also includes a doc builder client and a mirroring client.

author:       Duncan Coutts <duncan@community.haskell.org>,
              David Himmelstrup <lemmih@gmail.com>,
              Ross Paterson <ross@soi.city.ac.uk>,
              Matthew Gruen <wikigracenotes@gmail.com>
maintainer:   Duncan Coutts <duncan@community.haskell.org>,
              Matthew Gruen <wikigracenotes@gmail.com>
copyright:    2008-2015 Duncan Coutts,
              2012-2013 Edsko de Vries,
              2013 Google Inc.,
              2010-2011 Matthew Gruen,
              2009-2010 Antoine Latter,
              2008 David Himmelstrup,
              2007 Ross Paterson
license:      BSD-3-Clause
license-file: LICENSE

tested-with: GHC == { 9.2.4, 9.0.2, 8.10.7, 8.8.4 }

data-dir: datafiles
data-files:
  templates/**/*.st

  static/**/*.css
  static/**/*.js
  static/**/*.svg
  static/**/*.png
  static/**/*.ico

  TUF/README.md
  TUF/mirrors.json
  TUF/root.json
  TUF/snapshot.private
  TUF/timestamp.private

extra-source-files:
  tests/permissions-tarballs/*.tar.gz
  tests/unpack-checks/correct-package-0.1.0.0/LICENSE
  tests/unpack-checks/correct-package-0.1.0.0/Main.hs
  tests/unpack-checks/correct-package-0.1.0.0/Setup.hs
  tests/unpack-checks/correct-package-0.1.0.0/correct-package.cabal
  tests/unpack-checks/missing-configure-0.1.0.0/LICENSE
  tests/unpack-checks/missing-configure-0.1.0.0/Main.hs
  tests/unpack-checks/missing-configure-0.1.0.0/Setup.hs
  tests/unpack-checks/missing-configure-0.1.0.0/missing-configure.cabal
  tests/unpack-checks/bad-specver-package-0/LICENSE
  tests/unpack-checks/bad-specver-package-0/Main.hs
  tests/unpack-checks/bad-specver-package-0/Setup.hs
  tests/unpack-checks/bad-specver-package-0/bad-specver-package.cabal
  tests/unpack-checks/LANGUAGE-GHC-9.2/LICENSE
  tests/unpack-checks/LANGUAGE-GHC-9.2/Main.hs
  tests/unpack-checks/LANGUAGE-GHC-9.2/Setup.hs
  tests/unpack-checks/LANGUAGE-GHC-9.2/LANGUAGE-GHC.cabal

source-repository head
  type: git
  location: https://github.com/haskell/hackage-server

flag minimal
  default: False
  description: Include only the minimum feature set.
  manual: True

flag debug
  default: False
  description: Include debugging features
  manual: True

-- Requires working local outgoing email
flag test-create-user
  default: False
  manual: True

flag cabal-parsers
  description: Enable experimental @cabal-parsers@ checks
  manual: True
  default: False

----------------------------------------------------------------------------

common defaults
  default-language: Haskell2010

  -- version ranges of pre-installed packages for GHC
  --
  -- when possible, the CI jobs use `installed`-constraints on these;
  -- see `cabal.project.local-ghc-${VERSION}` files
  build-depends:
    , array                  >= 0.5   && < 0.6
    , base                   >= 4.13  && < 4.17
    , binary                 >= 0.8   && < 0.9
    , bytestring             >= 0.10  && < 0.12
    , containers            ^>= 0.6.0
    , deepseq                >= 1.4   && < 1.5
    , directory              >= 1.3   && < 1.4
    , filepath               >= 1.4   && < 1.5
    , mtl                   ^>= 2.2.1
    , pretty                 >= 1.1   && < 1.2
    , process                >= 1.6   && < 1.7
    , text                  ^>= 1.2.5.0 || ^>= 2.0
    , time                   >= 1.9   && < 1.13
    , transformers           >= 0.5   && < 0.7
    , unix                   >= 2.7   && < 2.9
    , scientific
  -- other dependencies shared by most components
  build-depends:
    , aeson                 ^>= 2.0.3.0 || ^>= 2.1.0.0
    , Cabal                 ^>= 3.6.3.0
<<<<<<< HEAD
    , Cabal-syntax          ^>= 3.6
=======
    , Cabal-syntax          ^>= 3.6.0.0
        -- Cabal-syntax needs to be bound to constrain hackage-security
        -- see https://github.com/haskell/hackage-server/issues/1130
>>>>>>> 23779008
    , fail                  ^>= 4.9.0
      -- we use Control.Monad.Except, introduced in mtl-2.2.1
    , network               >=  3 && < 3.2
    , network-bsd           ^>= 2.8
    , network-uri           ^>= 2.6
    , parsec                ^>= 3.1.13
    , tar                   ^>= 0.5
    , unordered-containers  ^>= 0.2.10
    , vector                ^>= 0.12 || ^>= 0.13.0.0
    , zlib                  ^>= 0.6.2

  ghc-options: -Wall -fwarn-tabs -fno-warn-unused-do-bind -fno-warn-deprecated-flags -funbox-strict-fields

  if impl(ghc >= 8.2)
    ghc-options: -Werror=incomplete-patterns -Werror=missing-methods

  if impl(ghc >= 8.10)
    ghc-options: -Wno-unused-record-wildcards

  other-extensions: CPP, TemplateHaskell


library lib-server
  import: defaults
  hs-source-dirs:   src

  -- TODO: move this into a 'library lib-client';
  --       needs minor source-tree restructuring
  exposed-modules:
    Distribution.Client
    Distribution.Client.Cron
    Distribution.Client.UploadLog
    Distribution.Client.Index
    Distribution.Client.Mirror.CmdLine
    Distribution.Client.Mirror.Config
    Distribution.Client.Mirror.Repo.Hackage2
    Distribution.Client.Mirror.Repo.Local
    Distribution.Client.Mirror.Repo.Util
    Distribution.Client.Mirror.Repo.Secure
    Distribution.Client.Mirror.Repo.Types
    Distribution.Client.Mirror.Repo
    Distribution.Client.Mirror.Session
    Distribution.Client.Mirror.State

    Distribution.Client.DistroMap
    Distribution.Client.HtPasswdDb
    Distribution.Client.ParseApacheLogs
    Distribution.Client.TagsFile
    Distribution.Client.UserAddressesDb

  -- misc internal modules
  other-modules:
    Data.IntTrie
    Data.StringTable
    Data.TarIndex

  exposed-modules:
    Paths_hackage_server
  autogen-modules:
    Paths_hackage_server

  exposed-modules:
    Distribution.Server

    Distribution.Server.Prelude

    Distribution.Server.Framework
    Distribution.Server.Framework.Auth
    Distribution.Server.Framework.AuthTypes
    Distribution.Server.Framework.AuthCrypt
    Distribution.Server.Framework.BlobStorage
    Distribution.Server.Framework.Cache
    Distribution.Server.Framework.Cron
    Distribution.Server.Framework.Error
    Distribution.Server.Framework.Logging
    Distribution.Server.Framework.Feature
    Distribution.Server.Framework.Hook
    Distribution.Server.Framework.HtmlFormWrapper
    Distribution.Server.Framework.Instances
    Distribution.Server.Framework.MemState
    Distribution.Server.Framework.MemSize
    Distribution.Server.Framework.Resource
    Distribution.Server.Framework.RequestContentTypes
    Distribution.Server.Framework.ResponseContentTypes
    Distribution.Server.Framework.CacheControl
    Distribution.Server.Framework.BackupDump
    Distribution.Server.Framework.BackupRestore
    Distribution.Server.Framework.ServerEnv
    Distribution.Server.Framework.Templating
    Distribution.Server.Framework.HappstackUtils

    Distribution.Server.Packages.Index
    Distribution.Server.Packages.ModuleForest
    Distribution.Server.Packages.PackageIndex
    Distribution.Server.Packages.Types
    Distribution.Server.Packages.Unpack
    Distribution.Server.Packages.Render
    Distribution.Server.Packages.ChangeLog
    Distribution.Server.Packages.Readme
    Distribution.Server.Packages.Metadata

    -- [not used by anyone] Distribution.Server.Pages.Distributions
    Distribution.Server.Pages.Group
    Distribution.Server.Pages.Index
    Distribution.Server.Pages.Package
    Distribution.Server.Pages.PackageFromTemplate
    Distribution.Server.Pages.Package.HaddockHtml
    Distribution.Server.Pages.Package.HaddockParse
    Distribution.Server.Pages.Recent
    Distribution.Server.Pages.AdminLog
    -- [reverse index disabled] Distribution.Server.Pages.Reverse
    Distribution.Server.Pages.Template
    Distribution.Server.Pages.Util

    Distribution.Server.Users.Group
    Distribution.Server.Users.State
    Distribution.Server.Users.Types
    Distribution.Server.Users.Backup
    Distribution.Server.Users.Users
    Distribution.Server.Users.AuthToken
    Distribution.Server.Users.UserIdSet

    Distribution.Server.Util.Histogram
    Distribution.Server.Util.CountingMap
    Distribution.Server.Util.CabalRevisions
    Distribution.Server.Util.DocMeta
    Distribution.Server.Util.Parse
    Distribution.Server.Util.ServeTarball
    Distribution.Server.Util.Validators
    Distribution.Server.Util.Validators.Internal
    -- [unused] Distribution.Server.Util.TarIndex
    Distribution.Server.Util.GZip
    Distribution.Server.Util.ContentType
    Distribution.Server.Util.SigTerm
    Distribution.Server.Util.ReadDigest
    Distribution.Server.Util.Nonce
    Distribution.Server.Util.Merge
    Distribution.Server.Util.ParseSpecVer
    Distribution.Server.Util.Markdown

    Distribution.Server.Features
    Distribution.Server.Features.Browse
    Distribution.Server.Features.Browse.ApplyFilter
    Distribution.Server.Features.Browse.Options
    Distribution.Server.Features.Browse.Parsers
    Distribution.Server.Features.Core
    Distribution.Server.Features.Core.State
    Distribution.Server.Features.Core.Backup
    Distribution.Server.Features.Security
    Distribution.Server.Features.Security.Backup
    Distribution.Server.Features.Security.FileInfo
    Distribution.Server.Features.Security.Layout
    Distribution.Server.Features.Security.MD5
    Distribution.Server.Features.Security.Migration
    Distribution.Server.Features.Security.Orphans
    Distribution.Server.Features.Security.ResponseContentTypes
    Distribution.Server.Features.Security.SHA256
    Distribution.Server.Features.Security.State
    Distribution.Server.Features.Mirror
    Distribution.Server.Features.Upload
    Distribution.Server.Features.Upload.State
    Distribution.Server.Features.Upload.Backup
    Distribution.Server.Features.Users


  if flag(minimal)
    cpp-options: -DMINIMAL
  else
    exposed-modules:
      Distribution.Server.Features.TarIndexCache
      Distribution.Server.Features.TarIndexCache.State
      Distribution.Server.Features.LegacyRedirects
      Distribution.Server.Features.LegacyPasswds
      Distribution.Server.Features.LegacyPasswds.Auth
      Distribution.Server.Features.PackageContents
      Distribution.Server.Features.AdminFrontend
      Distribution.Server.Features.AdminLog
      Distribution.Server.Features.BuildReports
      Distribution.Server.Features.BuildReports.BuildReport
      Distribution.Server.Features.BuildReports.BuildReports
      Distribution.Server.Features.BuildReports.Backup
      Distribution.Server.Features.BuildReports.Render
      Distribution.Server.Features.BuildReports.State
      Distribution.Server.Features.PackageCandidates
      Distribution.Server.Features.PackageCandidates.Types
      Distribution.Server.Features.PackageCandidates.State
      Distribution.Server.Features.PackageCandidates.Backup
      Distribution.Server.Features.PackageFeed
      Distribution.Server.Features.PackageList
      Distribution.Server.Features.Distro
      Distribution.Server.Features.Distro.Distributions
      Distribution.Server.Features.Distro.Backup
      Distribution.Server.Features.Distro.State
      Distribution.Server.Features.Distro.Types
      Distribution.Server.Features.Documentation
      Distribution.Server.Features.Documentation.State
      Distribution.Server.Features.DownloadCount
      Distribution.Server.Features.DownloadCount.State
      Distribution.Server.Features.DownloadCount.Backup
      Distribution.Server.Features.EditCabalFiles
      Distribution.Server.Features.Html
      Distribution.Server.Features.Html.HtmlUtilities
      Distribution.Server.Features.HoogleData
      Distribution.Server.Features.HaskellPlatform
      Distribution.Server.Features.HaskellPlatform.State
      Distribution.Server.Features.PackageInfoJSON
      Distribution.Server.Features.PackageInfoJSON.State
      Distribution.Server.Features.Search
      Distribution.Server.Features.Search.BM25F
      Distribution.Server.Features.Search.DocIdSet
      Distribution.Server.Features.Search.DocTermIds
      Distribution.Server.Features.Search.DocFeatVals
      Distribution.Server.Features.Search.ExtractDescriptionTerms
      Distribution.Server.Features.Search.ExtractNameTerms
      Distribution.Server.Features.Search.PkgSearch
      Distribution.Server.Features.Search.SearchEngine
      Distribution.Server.Features.Search.SearchIndex
      Distribution.Server.Features.Search.TermBag
      Distribution.Server.Features.Sitemap.Functions
      Distribution.Server.Features.Votes
      Distribution.Server.Features.Votes.State
      Distribution.Server.Features.Votes.Render
      Distribution.Server.Features.RecentPackages
      Distribution.Server.Features.PreferredVersions
      Distribution.Server.Features.PreferredVersions.State
      Distribution.Server.Features.PreferredVersions.Backup
      -- [reverse index disabled] Distribution.Server.Features.ReverseDependencies
      -- [reverse index disabled] Distribution.Server.Features.ReverseDependencies.State
      Distribution.Server.Features.Tags
      Distribution.Server.Features.Tags.Backup
      Distribution.Server.Features.Tags.State
      Distribution.Server.Features.AnalyticsPixels
      Distribution.Server.Features.AnalyticsPixels.State
      Distribution.Server.Features.UserDetails
      Distribution.Server.Features.UserSignup
      Distribution.Server.Features.StaticFiles
      Distribution.Server.Features.ServerIntrospect
      Distribution.Server.Features.Sitemap

  if flag(debug)
    cpp-options: -DDEBUG
    other-modules:
      Distribution.Server.Features.Crash

  -- Except for GHC-bundled libraries (see above), it's more easier/manageable from
  -- a maintenance POV to support only single major-version-ranges
  --
  -- NB: see also build-depends in `common defaults`!
  build-depends:
    , HStringTemplate       ^>= 0.8
    , HTTP                  ^>= 4000.3.16
    , QuickCheck            ^>= 2.14
    , acid-state            ^>= 0.16
    , async                 ^>= 2.2.1
    -- requires bumping http-io-streams
    , attoparsec            ^>= 0.14.4
    , attoparsec-iso8601    ^>= 1.0       || ^>= 1.1.0.0
    , base16-bytestring     ^>= 1.0
    -- requires bumping http-io-streams
    , base64-bytestring     ^>= 1.2.1.0
      --NOTE: blaze-builder-0.4 is now a compat package that uses bytestring-0.10 builder
    , blaze-builder         ^>= 0.4
    , blaze-html            ^>= 0.9
    , cereal                ^>= 0.5
    , commonmark            ^>= 0.2
        -- commonmark-0.2 needed by commonmark-extensions-0.2.2
    , commonmark-extensions ^>= 0.2.2
        -- Note: 0.2.2 added footnoteSpec to gfmExtensions
    , cryptohash-md5        ^>= 0.11.100
    , cryptohash-sha256     ^>= 0.11.100
    , csv                   ^>= 0.1
    , ed25519               ^>= 0.0.5
    , hackage-security       >= 0.6 && < 0.7
        -- N.B: hackage-security-0.6.2 uses Cabal-syntax-3.8.1.0
        -- see https://github.com/haskell/hackage-server/issues/1130
        -- Thus, we need to include Cabal-syntax as dependency explicitly
    , hackage-security-HTTP ^>= 0.1.1
    , haddock-library        >= 1.7.0 && < 1.11
        -- haddock-library-1.11.0 changed type of markupOrderedList
        -- see https://github.com/haskell/hackage-server/issues/1128
    , happstack-server      ^>= 7.7.1     || ^>= 7.8.0
    , hashable              ^>= 1.3       || ^>= 1.4
    , hslogger              ^>= 1.3.1
    , lifted-base           ^>= 0.2.1
    , mime-mail             ^>= 0.5
    , random                ^>= 1.2
    , rss                   ^>= 3000.2.0.7
    , safecopy              ^>= 0.10
    , semigroups            ^>= 0.20
    , split                 ^>= 0.2
    , stm                   ^>= 2.5.0
    , tagged                ^>= 0.8.5
    , xhtml                 ^>= 3000.2
    , xmlgen                ^>= 0.6
    , xss-sanitize          ^>= 0.3.6

  if !flag(minimal)
    build-depends: snowball ^>= 1.0
                 , tokenize ^>= 0.3

  if flag(cabal-parsers)
    build-depends: cabal-parsers ^>= 0

  if !os(darwin)
    extra-libraries: crypt

----------------------------------------------------------------------------

common exe-defaults
  import: defaults

  build-depends: lib-server
  hs-source-dirs: exes
  ghc-options: -threaded -rtsopts

  other-modules:   Paths_hackage_server
  autogen-modules: Paths_hackage_server


executable hackage-server
  import: exe-defaults

  main-is: Main.hs

  ghc-options: -with-rtsopts=-I00

executable hackage-mirror
  import: exe-defaults

  main-is: MirrorClient.hs

  build-depends:
    -- version constraints inherited from lib-server
    , HTTP
    , hackage-security

executable hackage-build
  import: exe-defaults

  main-is: BuildClient.hs

  build-depends:
    -- version constraints inherited from lib-server
    , HTTP

  -- Runtime dependency only;
  -- TODO: we have no proper support for this kind of dependencies in cabal
  -- `build-tool-depends` specifies compile/test-time deps, but not run-time deps
  --
  -- build-tool-depends: hscolour:hscolour >= 1.8

  -- ghc-options: -threaded option is necessary for correct handling
  -- of CTRL-C (not sure why :( )

executable hackage-import
  import: exe-defaults
  -- TODO/FIXME: the code has bitrotten
  buildable: False

  main-is: ImportClient.hs

  build-depends:
      -- version constraints inherited from lib-server
    , HTTP
    , async
    , csv

----------------------------------------------------------------------------

common test-defaults
  import: defaults

  build-depends: lib-server
  hs-source-dirs: tests
  ghc-options: -threaded -rtsopts -fno-warn-orphans

  other-modules:   Paths_hackage_server
  autogen-modules: Paths_hackage_server


test-suite HighLevelTest
  import:         test-defaults

  type:           exitcode-stdio-1.0
  main-is:        HighLevelTest.hs
  other-modules:
    HackageClientUtils
    Run
    MailUtils
    HttpUtils
    Package
    Util

  -- This tells cabal that this test depends on the executable
  -- component 'hackage-server' from this very same package, as well
  -- as adding the build-folder where the `hackage-server`
  -- executable can be found in front of $PATH
  --
  -- TODO: hackage-server isn't build-tool, it's run-tool!
  -- so if this works, it's accidental!
  build-tool-depends: hackage-server:hackage-server

  -- NOTE: lib-server is not a real dependency; it's only used to inherit version constraints
  build-depends:
    -- version constraints inherited from lib-server
    , HTTP
    , base64-bytestring
    , random
      -- component-specific dependencies
    , xml             ^>= 1.3.14
    , io-streams      ^>= 1.5.0.1
    , http-io-streams ^>= 0.1.6.1

test-suite PaginationTest
  import: test-defaults
  type: exitcode-stdio-1.0
  main-is: PaginationTest.hs
  build-tool-depends: hackage-server:hackage-server
  other-modules: Util

test-suite BrowseQueryParserTest
  import: test-defaults
  type: exitcode-stdio-1.0
  main-is: BrowseQueryParserTest.hs
  build-tool-depends: hackage-server:hackage-server
  other-modules: Util
  build-depends: attoparsec

test-suite CreateUserTest
  import:         test-defaults

  if ! flag(test-create-user)
    buildable: False
  type:           exitcode-stdio-1.0
  main-is:        CreateUserTest.hs

  -- see note in 'Test-Suite HighLevelTest'
  build-tool-depends: hackage-server:hackage-server

  -- NOTE: lib-server is not a real dependency; it's only used to inherit version constraints
  build-depends:
    -- version constraints inherited from lib-server
    , HTTP
    , base64-bytestring
    , random
      -- component-specific dependencies
    , xml ^>= 1.3.14

test-suite PackageTests
  import:         test-defaults

  type:           exitcode-stdio-1.0
  main-is:        PackageTestMain.hs
  other-modules:  Distribution.Server.Packages.UnpackTest

  build-depends:
    -- version constraints inherited from lib-server
    -- component-specific dependencies
    , tasty        ^>= 1.4
    , tasty-hunit  ^>= 0.10
    , HUnit        ^>= 1.6

test-suite HashTests
  import:         test-defaults

  type:           exitcode-stdio-1.0
  main-is:        HashTestMain.hs

  build-depends:
    -- version constraints inherited from lib-server
    , base16-bytestring
    , cereal
    , cryptohash-md5
    , cryptohash-sha256
    , safecopy
      -- component-specific dependencies
    , tasty       ^>= 1.4
    , tasty-hunit ^>= 0.10

test-suite DocTests
  import:         test-defaults

  type:           exitcode-stdio-1.0
  main-is:        DocTestMain.hs

  build-depends:
    , lib-server
    , doctest-parallel ^>= 0.2.2
        -- doctest-parallel-0.2.2 is the first to filter out autogen-modules<|MERGE_RESOLUTION|>--- conflicted
+++ resolved
@@ -118,13 +118,9 @@
   build-depends:
     , aeson                 ^>= 2.0.3.0 || ^>= 2.1.0.0
     , Cabal                 ^>= 3.6.3.0
-<<<<<<< HEAD
-    , Cabal-syntax          ^>= 3.6
-=======
     , Cabal-syntax          ^>= 3.6.0.0
         -- Cabal-syntax needs to be bound to constrain hackage-security
         -- see https://github.com/haskell/hackage-server/issues/1130
->>>>>>> 23779008
     , fail                  ^>= 4.9.0
       -- we use Control.Monad.Except, introduced in mtl-2.2.1
     , network               >=  3 && < 3.2
@@ -402,7 +398,7 @@
         -- see https://github.com/haskell/hackage-server/issues/1130
         -- Thus, we need to include Cabal-syntax as dependency explicitly
     , hackage-security-HTTP ^>= 0.1.1
-    , haddock-library        >= 1.7.0 && < 1.11
+    , haddock-library       ^>= 1.11
         -- haddock-library-1.11.0 changed type of markupOrderedList
         -- see https://github.com/haskell/hackage-server/issues/1128
     , happstack-server      ^>= 7.7.1     || ^>= 7.8.0
