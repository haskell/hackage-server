name:         hackage-server
version:      0.5.1
category:     Distribution
synopsis:     The Hackage web server
description:  The new implementation of the Hackage web server, based on the
              Happstack architecture. This is the implementation used to power
              <http://hackage.haskell.org/>
              .
              It is designed to be easy to run your own instance.
              It also includes a doc builder client and a mirroring client.
author:       Duncan Coutts <duncan@community.haskell.org>,
              David Himmelstrup <lemmih@gmail.com>,
              Ross Paterson <ross@soi.city.ac.uk>,
              Matthew Gruen <wikigracenotes@gmail.com>
maintainer:   Duncan Coutts <duncan@community.haskell.org>,
              Matthew Gruen <wikigracenotes@gmail.com>
copyright:    2008-2015 Duncan Coutts,
              2012-2013 Edsko de Vries,
              2013 Google Inc.,
              2010-2011 Matthew Gruen,
              2009-2010 Antoine Latter,
              2008 David Himmelstrup,
              2007 Ross Paterson
license:      BSD3
license-file: LICENSE

build-type: Simple
cabal-version: >=1.10
tested-with: GHC==8.0.1, GHC==7.10.3, GHC==7.8.4, GHC==7.6.3

data-dir: datafiles
data-files:
  templates/*.html.st
  templates/*.st
  templates/*.txt.st
  templates/EditCabalFile/*.html.st
  templates/Html/*.html.st
  templates/LegacyPasswds/*.html.st
  templates/Search/*.xml.st
  templates/UserSignupReset/*.html.st
  templates/UserSignupReset/*.email.st
  templates/AdminFrontend/*.html.st
  templates/Users/*.html.st

  static/*.css
  static/*.ico
  static/*.png

  TUF/README.md
  TUF/mirrors.json
  TUF/root.json
  TUF/snapshot.private
  TUF/timestamp.private

extra-source-files:
  tests/permissions-tarballs/*.tar.gz
  tests/unpack-checks/correct-package-0.1.0.0/LICENSE
  tests/unpack-checks/correct-package-0.1.0.0/Main.hs
  tests/unpack-checks/correct-package-0.1.0.0/Setup.hs
  tests/unpack-checks/correct-package-0.1.0.0/correct-package.cabal
  tests/unpack-checks/missing-configure-0.1.0.0/LICENSE
  tests/unpack-checks/missing-configure-0.1.0.0/Main.hs
  tests/unpack-checks/missing-configure-0.1.0.0/Setup.hs
  tests/unpack-checks/missing-configure-0.1.0.0/missing-configure.cabal

source-repository head
  type: git
  location: https://github.com/haskell/hackage-server

flag minimal
  default: False
  description: Include only the minimum feature set.
  manual: True

flag debug
  default: False
  description: Include debugging features
  manual: True

flag build-hackage-server
  default: True
  manual: True

flag build-hackage-mirror
  default: True
  manual: True

flag build-hackage-build
  default: True
  manual: True

flag build-hackage-import
  default: False
  manual: True

-- Requires working local outgoing email
flag test-create-user
  default: False
  manual: True

flag network-uri
  description: Get Network.URI from the network-uri package
  default: True

executable hackage-server
  if ! flag(build-hackage-server)
    buildable: False
  main-is: Main.hs
  other-modules:
    Paths_hackage_server

    Data.IntTrie
    Data.StringTable
    Data.TarIndex

    Distribution.Server

    Distribution.Server.Framework
    Distribution.Server.Framework.Auth
    Distribution.Server.Framework.AuthTypes
    Distribution.Server.Framework.AuthCrypt
    Distribution.Server.Framework.BlobStorage
    Distribution.Server.Framework.Cache
    Distribution.Server.Framework.Cron
    Distribution.Server.Framework.Error
    Distribution.Server.Framework.Logging
    Distribution.Server.Framework.Feature
    Distribution.Server.Framework.Hook
    Distribution.Server.Framework.HtmlFormWrapper
    Distribution.Server.Framework.Instances
    Distribution.Server.Framework.MemState
    Distribution.Server.Framework.MemSize
    Distribution.Server.Framework.Resource
    Distribution.Server.Framework.RequestContentTypes
    Distribution.Server.Framework.ResponseContentTypes
    Distribution.Server.Framework.CacheControl
    Distribution.Server.Framework.BackupDump
    Distribution.Server.Framework.BackupRestore
    Distribution.Server.Framework.ServerEnv
    Distribution.Server.Framework.Templating
    Distribution.Server.Framework.HappstackUtils

    Distribution.Server.Packages.Index
    Distribution.Server.Packages.ModuleForest
    Distribution.Server.Packages.PackageIndex
    Distribution.Server.Packages.Types
    Distribution.Server.Packages.Unpack
    Distribution.Server.Packages.Render
    Distribution.Server.Packages.ChangeLog
    Distribution.Server.Packages.Readme
    Distribution.Server.Packages.Metadata

    Distribution.Server.Pages.Distributions
    Distribution.Server.Pages.Group
    Distribution.Server.Pages.Index
    Distribution.Server.Pages.Package
    Distribution.Server.Pages.PackageFromTemplate
    Distribution.Server.Pages.Package.HaddockHtml
    Distribution.Server.Pages.Package.HaddockLex
    Distribution.Server.Pages.Package.HaddockParse
    Distribution.Server.Pages.Package.HaddockTypes
    Distribution.Server.Pages.Recent
    Distribution.Server.Pages.AdminLog
    -- [reverse index disabled] Distribution.Server.Pages.Reverse
    Distribution.Server.Pages.Template
    Distribution.Server.Pages.Util

    Distribution.Server.Users.Group
    Distribution.Server.Users.State
    Distribution.Server.Users.Types
    Distribution.Server.Users.Backup
    Distribution.Server.Users.Users
    Distribution.Server.Users.AuthToken
    Distribution.Server.Users.UserIdSet

    Distribution.Server.Util.Histogram
    Distribution.Server.Util.CountingMap
    Distribution.Server.Util.CabalRevisions
    Distribution.Server.Util.Parse
    Distribution.Server.Util.ServeTarball
    Distribution.Server.Util.TarIndex
    Distribution.Server.Util.GZip
    Distribution.Server.Util.ContentType
    Distribution.Server.Util.SigTerm
    Distribution.Server.Util.ReadDigest
    Distribution.Server.Util.Nonce

    Distribution.Server.Features
    Distribution.Server.Features.Core
    Distribution.Server.Features.Core.State
    Distribution.Server.Features.Core.Backup
    Distribution.Server.Features.Security
    Distribution.Server.Features.Security.Backup
    Distribution.Server.Features.Security.FileInfo
    Distribution.Server.Features.Security.Layout
    Distribution.Server.Features.Security.MD5
    Distribution.Server.Features.Security.Migration
    Distribution.Server.Features.Security.Orphans
    Distribution.Server.Features.Security.ResponseContentTypes
    Distribution.Server.Features.Security.SHA256
    Distribution.Server.Features.Security.State
    Distribution.Server.Features.Mirror
    Distribution.Server.Features.Upload
    Distribution.Server.Features.Upload.State
    Distribution.Server.Features.Upload.Backup
    Distribution.Server.Features.Users

  if flag(minimal)
    cpp-options: -DMINIMAL
  else
    other-modules:
      Distribution.Server.Features.TarIndexCache
      Distribution.Server.Features.TarIndexCache.State
      Distribution.Server.Features.LegacyRedirects
      Distribution.Server.Features.LegacyPasswds
      Distribution.Server.Features.LegacyPasswds.Auth
      Distribution.Server.Features.PackageContents
      Distribution.Server.Features.AdminFrontend
      Distribution.Server.Features.AdminLog
      Distribution.Server.Features.BuildReports
      Distribution.Server.Features.BuildReports.BuildReport
      Distribution.Server.Features.BuildReports.BuildReports
      Distribution.Server.Features.BuildReports.Backup
      Distribution.Server.Features.BuildReports.Render
      Distribution.Server.Features.BuildReports.State
      Distribution.Server.Features.PackageCandidates
      Distribution.Server.Features.PackageCandidates.Types
      Distribution.Server.Features.PackageCandidates.State
      Distribution.Server.Features.PackageCandidates.Backup
      Distribution.Server.Features.PackageList
      Distribution.Server.Features.Distro
      Distribution.Server.Features.Distro.Distributions
      Distribution.Server.Features.Distro.Backup
      Distribution.Server.Features.Distro.State
      Distribution.Server.Features.Distro.Types
      Distribution.Server.Features.Documentation
      Distribution.Server.Features.Documentation.State
      Distribution.Server.Features.DownloadCount
      Distribution.Server.Features.DownloadCount.State
      Distribution.Server.Features.DownloadCount.Backup
      Distribution.Server.Features.EditCabalFiles
      Distribution.Server.Features.Html
      Distribution.Server.Features.Html.HtmlUtilities
      Distribution.Server.Features.HoogleData
      Distribution.Server.Features.HaskellPlatform
      Distribution.Server.Features.HaskellPlatform.State
      Distribution.Server.Features.Search
      Distribution.Server.Features.Search.BM25F
      Distribution.Server.Features.Search.DocIdSet
      Distribution.Server.Features.Search.DocTermIds
      Distribution.Server.Features.Search.DocFeatVals
      Distribution.Server.Features.Search.ExtractDescriptionTerms
      Distribution.Server.Features.Search.ExtractNameTerms
      Distribution.Server.Features.Search.PkgSearch
      Distribution.Server.Features.Search.SearchEngine
      Distribution.Server.Features.Search.SearchIndex
      Distribution.Server.Features.Search.TermBag
      Distribution.Server.Features.Sitemap.Functions
      Distribution.Server.Features.Votes
      Distribution.Server.Features.Votes.State
      Distribution.Server.Features.Votes.Render
      Distribution.Server.Features.RecentPackages
      Distribution.Server.Features.PreferredVersions
      Distribution.Server.Features.PreferredVersions.State
      Distribution.Server.Features.PreferredVersions.Backup
      -- [reverse index disabled] Distribution.Server.Features.ReverseDependencies
    -- [reverse index disabled] Distribution.Server.Features.ReverseDependencies.State
      Distribution.Server.Features.Tags
      Distribution.Server.Features.Tags.Backup
      Distribution.Server.Features.Tags.State
      Distribution.Server.Features.UserDetails
      Distribution.Server.Features.UserSignup
      Distribution.Server.Features.StaticFiles
      Distribution.Server.Features.ServerIntrospect
      Distribution.Server.Features.Sitemap

  if flag(debug)
    cpp-options: -DDEBUG
    other-modules:
      Distribution.Server.Features.Crash

  build-depends:
    base       >= 4.6 && < 5,
    filepath   >= 1.1,
    directory  >= 1.0 && < 1.3,
    random     >= 1.0,
    array      >= 0.1,
    vector     >= 0.10,
    containers >= 0.5 && < 0.6,
    pretty     >= 1.0,
    base64-bytestring ==0.1.* || == 1.0.*,
    base16-bytestring ==0.1.*,
    bytestring >= 0.10.4.1,
    --NOTE: blaze-builder-0.4 is now a compat package that uses
    -- bytestring-0.10 builder
    blaze-builder >= 0.4,
    text       >= 0.11,
    split      >= 0.2,
    time       >= 1.1 && < 1.7,
    time-locale-compat >= 0.1.0.1,
--    old-locale >= 1.0,
    deepseq    == 1.1.* || > 1.3.0,
    transformers >= 0.3,
    -- we use Control.Monad.Except, introduced in mtl-2.2.1
    mtl        >= 2.2.1,
    parsec     == 3.1.*,
    network    >= 2.1,
    unix       >= 2.6,
    zlib       >= 0.5.3 && < 0.6,
<<<<<<< HEAD
    tar        == 0.4.* && >= 0.4.0.1,
    async      == 2.0.*,
    cereal     >= 0.4,
    -- safecopy lower bound bump brings in bug fix on TH, needed for GHC 7.10
    safecopy   >= 0.8.5 && < 0.9,
    crypto-api >= 0.12 && < 0.14,
    pureMD5    >= 0.2,
=======
    tar        >= 0.4.5 && < 0.6,
    async      == 2.1.*,
    cereal     == 0.5.*,
    safecopy   >= 0.9.1 && < 0.10,
>>>>>>> 4d069f39
    xhtml      >= 3000.1,
    aeson      >= 0.6.2,
    unordered-containers >= 0.2.3.0,
    rss        >= 3000.2.0.3,
    Cabal      == 1.24.*,
    csv        == 0.1.*,
    stm        >= 2.2 && < 2.5,
    acid-state >= 0.12.2,
    happstack-server == 7.4.*,
    hslogger,
    mime-mail  ==0.4.*,
    HStringTemplate > 0.7 && < 0.9,
    lifted-base >= 0.2.1 && < 0.3,
    QuickCheck >= 2.5 && < 2.10,
    friendly-time >= 0.4 && < 0.5,
    cheapskate >= 0.1,
    blaze-html >= 0.7,
    xmlgen     >= 0.6,
    hackage-security >= 0.5.2 && < 0.6,
    ed25519,
    cryptohash-md5    == 0.11.*,
    cryptohash-sha256 == 0.11.*,
    binary,
    base16-bytestring >= 0.1 && < 0.2,
    hashable  == 1.2.*

  if ! flag(minimal)
    build-depends:
      snowball == 1.0.*,
      tokenize >= 0.3 && < 0.4

  if flag(network-uri)
    build-depends: network-uri >= 2.6, network >= 2.6
  else
    build-depends: network-uri < 2.6, network < 2.6

  build-tools:
    alex       >= 2.2  && < 3.2,
    happy      >= 1.17 && < 1.20

  if !os(darwin)
    extra-libraries: crypt

  default-language: Haskell2010
  ghc-options: -Wall -fwarn-tabs -fno-warn-unused-do-bind -fno-warn-deprecated-flags
               -threaded -funbox-strict-fields
  other-extensions: TemplateHaskell
  if impl(ghc >= 7.0)
    ghc-options: -rtsopts -with-rtsopts=-I0

executable hackage-mirror
  if ! flag(build-hackage-mirror)
    buildable: False
  main-is: MirrorClient.hs
  other-modules:
    Paths_hackage_server
    Distribution.Client
    Distribution.Client.Cron
    Distribution.Client.UploadLog
    Distribution.Client.Index
    Distribution.Client.Mirror.CmdLine
    Distribution.Client.Mirror.Config
    Distribution.Client.Mirror.Repo.Hackage2
    Distribution.Client.Mirror.Repo.Local
    Distribution.Client.Mirror.Repo.Util
    Distribution.Client.Mirror.Repo.Secure
    Distribution.Client.Mirror.Repo.Types
    Distribution.Client.Mirror.Repo
    Distribution.Client.Mirror.Session
    Distribution.Client.Mirror.State
    Distribution.Server.Users.Types
    Distribution.Server.Util.Merge
  build-depends:
    base, transformers,
    containers, array, vector, bytestring, text, pretty,
    filepath, directory,
    time,     random,
    time-locale-compat >= 0.1.0.1,
    tar,      zlib,
    network,  HTTP >= 4000.2.11,
    Cabal,
    safecopy, cereal, binary, mtl,
    unix, aeson,
    hashable,
    cryptohash-sha256,
    parsec,
    process >= 1.2.0,
    base16-bytestring >= 0.1 && < 0.2,
    hackage-security >= 0.5.1 && < 0.6,
    hackage-security-HTTP
  default-language:   Haskell2010
  default-extensions: ExistentialQuantification
                      FlexibleContexts
                      FlexibleInstances
                      GeneralizedNewtypeDeriving
                      MultiParamTypeClasses
                      PatternGuards
                      RecordWildCards
  other-extensions:   CPP

  ghc-options: -Wall -fwarn-tabs

  if flag(network-uri)
    build-depends: network-uri >= 2.6, network >= 2.6
  else
    build-depends: network-uri < 2.6, network < 2.6

executable hackage-build
  if ! flag(build-hackage-build)
    buildable: False
  main-is: BuildClient.hs
  other-modules:
    Paths_hackage_server
    Distribution.Client
    Distribution.Client.Index
    Distribution.Server.Users.Types
    Distribution.Server.Util.Merge
  build-depends:
    base,
    containers, array, vector, bytestring, text, pretty,
    filepath, directory >= 1.2.5, process >= 1.0,
    time,
    time-locale-compat >= 0.1.0.1,
    tar,      zlib,
    network,  HTTP,
    Cabal,
    safecopy, cereal, binary, mtl,
    aeson >= 0.6.1.0,
    hashable,
    random,
    unix,
    cryptohash-sha256,
    base16-bytestring >= 0.1 && < 0.2,
    -- Runtime dependency only:
    hscolour >= 1.8
  default-language: Haskell2010
  -- the -threaded option is necessary for correct handling
  -- of CTRL-C (not sure why :( )
  ghc-options: -Wall -fwarn-tabs -threaded

  if flag(network-uri)
    build-depends: network-uri >= 2.6, network >= 2.6
  else
    build-depends: network-uri < 2.6, network < 2.6

executable hackage-import
  if ! flag(build-hackage-import)
    buildable: False
  main-is: ImportClient.hs
  other-modules:
    Paths_hackage_server
    Distribution.Client.DistroMap
    Distribution.Client.HtPasswdDb
    Distribution.Client.ParseApacheLogs
    Distribution.Client.Index
    Distribution.Client.TagsFile
    Distribution.Client.UserAddressesDb
  build-depends:
    base,
    containers, array, vector, bytestring, text, pretty,
    filepath, directory,
    time,     random,
    time-locale-compat >= 0.1.0.1,
    tar,      zlib,
    network,  HTTP >= 4000.2.11,
    Cabal,
    safecopy, cereal, binary, mtl,
    csv, async, attoparsec,
    aeson >= 0.6.1.0,
    unordered-containers
  default-language: Haskell2010
  ghc-options: -Wall -fwarn-tabs

  if flag(network-uri)
    build-depends: network-uri >= 2.6, network >= 2.6
  else
    build-depends: network-uri < 2.6, network < 2.6

Test-Suite HighLevelTest
    type:           exitcode-stdio-1.0
    main-is:        HighLevelTest.hs
    other-modules:
      Paths_hackage_server
      HackageClientUtils
      Run
      MailUtils
      HttpUtils
      Package
      Util
    hs-source-dirs: tests

    default-language: Haskell2010
    ghc-options:    -threaded -Wall
    build-depends:  base,
                    bytestring,
                    base64-bytestring,
                    Cabal,
                    directory,
                    filepath,
                    HTTP,
                    network,
                    process,
                    tar,
                    unix,
                    zlib,
                    unordered-containers,
                    aeson,
                    text,
                    vector,
                    xml,
                    random

  if flag(network-uri)
    build-depends: network-uri >= 2.6, network >= 2.6
  else
    build-depends: network-uri < 2.6, network < 2.6

Test-Suite CreateUserTest
    if ! flag(test-create-user)
      buildable: False
    type:           exitcode-stdio-1.0
    main-is:        CreateUserTest.hs
    hs-source-dirs: tests
    default-language: Haskell2010
    ghc-options:    -threaded -Wall
    build-depends:  base,
                    bytestring,
                    base64-bytestring,
                    Cabal,
                    directory,
                    filepath,
                    HTTP,
                    network,
                    process,
                    tar,
                    unix,
                    zlib,
                    unordered-containers,
                    aeson,
                    text,
                    vector,
                    xml,
                    random

  if flag(network-uri)
    build-depends: network-uri >= 2.6, network >= 2.6
  else
    build-depends: network-uri < 2.6, network < 2.6

Test-Suite PackageTests
    type:           exitcode-stdio-1.0
    main-is:        PackageTestMain.hs
    other-modules:  Distribution.Server.Packages.UnpackTest
    hs-source-dirs: ., tests
    default-language: Haskell2010
    ghc-options:    -threaded -Wall -fno-warn-orphans
    build-depends:  base,
                    bytestring,
                    containers,
                    filepath,
                    mtl,
                    tar,
                    text,
                    time,
                    zlib,
                    Cabal,
                    test-framework,
                    test-framework-hunit,
                    HUnit

Test-Suite HashTests
    type:           exitcode-stdio-1.0
    main-is:        HashTestMain.hs
    hs-source-dirs: ., tests
    default-language: Haskell2010
    ghc-options:    -threaded -Wall -fno-warn-orphans
    build-depends:
                    -- version constraints inherited from executables
                    Cabal,
                    array,
                    base,
                    base16-bytestring,
                    binary,
                    bytestring,
                    cereal,
                    containers,
                    cryptohash-md5,
                    cryptohash-sha256,
                    deepseq,
                    safecopy,
                    text,
                    time,
                    vector,
                    -- test-specific dependencies
                    tasty       == 0.11.*,
                    tasty-hunit >= 0.9.2 && < 0.10<|MERGE_RESOLUTION|>--- conflicted
+++ resolved
@@ -307,20 +307,10 @@
     network    >= 2.1,
     unix       >= 2.6,
     zlib       >= 0.5.3 && < 0.6,
-<<<<<<< HEAD
-    tar        == 0.4.* && >= 0.4.0.1,
-    async      == 2.0.*,
-    cereal     >= 0.4,
-    -- safecopy lower bound bump brings in bug fix on TH, needed for GHC 7.10
-    safecopy   >= 0.8.5 && < 0.9,
-    crypto-api >= 0.12 && < 0.14,
-    pureMD5    >= 0.2,
-=======
     tar        >= 0.4.5 && < 0.6,
     async      == 2.1.*,
     cereal     == 0.5.*,
     safecopy   >= 0.9.1 && < 0.10,
->>>>>>> 4d069f39
     xhtml      >= 3000.1,
     aeson      >= 0.6.2,
     unordered-containers >= 0.2.3.0,
