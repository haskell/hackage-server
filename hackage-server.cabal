cabal-version: 3.0
name:         hackage-server
version:      0.5.1

category:     Distribution
synopsis:     The Hackage web server
description:  The new implementation of the Hackage web server, based on the
              Happstack architecture. This is the implementation used to power
              <http://hackage.haskell.org/>
              .
              It is designed to be easy to run your own instance.
              It also includes a doc builder client and a mirroring client.

author:       Duncan Coutts <duncan@community.haskell.org>,
              David Himmelstrup <lemmih@gmail.com>,
              Ross Paterson <ross@soi.city.ac.uk>,
              Matthew Gruen <wikigracenotes@gmail.com>
maintainer:   Duncan Coutts <duncan@community.haskell.org>,
              Matthew Gruen <wikigracenotes@gmail.com>
copyright:    2008-2015 Duncan Coutts,
              2012-2013 Edsko de Vries,
              2013 Google Inc.,
              2010-2011 Matthew Gruen,
              2009-2010 Antoine Latter,
              2008 David Himmelstrup,
              2007 Ross Paterson
license:      BSD-3-Clause
license-file: LICENSE

tested-with: GHC == { 8.10.7, 8.8.4 }

data-dir: datafiles
data-files:
  templates/**/*.st

  static/**/*.css
  static/**/*.js
  static/**/*.svg
  static/**/*.png
  static/**/*.ico

  TUF/README.md
  TUF/mirrors.json
  TUF/root.json
  TUF/snapshot.private
  TUF/timestamp.private

extra-source-files:
  tests/permissions-tarballs/*.tar.gz
  tests/unpack-checks/correct-package-0.1.0.0/LICENSE
  tests/unpack-checks/correct-package-0.1.0.0/Main.hs
  tests/unpack-checks/correct-package-0.1.0.0/Setup.hs
  tests/unpack-checks/correct-package-0.1.0.0/correct-package.cabal
  tests/unpack-checks/missing-configure-0.1.0.0/LICENSE
  tests/unpack-checks/missing-configure-0.1.0.0/Main.hs
  tests/unpack-checks/missing-configure-0.1.0.0/Setup.hs
  tests/unpack-checks/missing-configure-0.1.0.0/missing-configure.cabal
  tests/unpack-checks/bad-specver-package-0/LICENSE
  tests/unpack-checks/bad-specver-package-0/Main.hs
  tests/unpack-checks/bad-specver-package-0/Setup.hs
  tests/unpack-checks/bad-specver-package-0/bad-specver-package.cabal

source-repository head
  type: git
  location: https://github.com/haskell/hackage-server

flag minimal
  default: False
  description: Include only the minimum feature set.
  manual: True

flag debug
  default: False
  description: Include debugging features
  manual: True

-- Requires working local outgoing email
flag test-create-user
  default: False
  manual: True

flag cabal-parsers
  description: Enable experimental @cabal-parsers@ checks
  manual: True
  default: False

----------------------------------------------------------------------------

common defaults
  default-language: Haskell2010

  -- version ranges of pre-installed packages for GHC
  --
  -- when possible, the CI jobs use `installed`-constraints on these;
  -- see `cabal.project.local-ghc-${VERSION}` files
  build-depends:
    , array                  >= 0.5   && < 0.6
    , base                   >= 4.13  && < 4.16
    , binary                 >= 0.8   && < 0.9
    , bytestring             >= 0.10  && < 0.11
    , containers            ^>= 0.6.0
    , deepseq                >= 1.4   && < 1.5
    , directory              >= 1.3   && < 1.4
    , filepath               >= 1.4   && < 1.5
    , mtl                   ^>= 2.2.1
    , pretty                 >= 1.1   && < 1.2
    , process                >= 1.6   && < 1.7
    , text                  ^>= 1.2.2
    , time                   >= 1.9   && < 1.12
    , transformers           >= 0.5   && < 0.6
    , unix                   >= 2.7   && < 2.8
    , scientific
  -- other dependencies shared by most components
  build-depends:
    , aeson                 ^>= 2.0.3.0
    , Cabal                 ^>= 3.4.1.0
    , fail                  ^>= 4.9.0
      -- we use Control.Monad.Except, introduced in mtl-2.2.1
    , network               >=  3 && < 3.2
    , network-bsd           ^>= 2.8
    , network-uri           ^>= 2.6
    , parsec                ^>= 3.1.13
    , tar                   ^>= 0.5
    , unordered-containers  ^>= 0.2.10
    , vector                ^>= 0.12
    , zlib                  ^>= 0.6.2

  ghc-options: -Wall -fwarn-tabs -fno-warn-unused-do-bind -fno-warn-deprecated-flags -funbox-strict-fields

  if impl(ghc >= 8.2)
    ghc-options: -Werror=incomplete-patterns -Werror=missing-methods

  if impl(ghc >= 8.10)
    ghc-options: -Wno-unused-record-wildcards

  other-extensions: CPP, TemplateHaskell


library lib-server
  import: defaults
  hs-source-dirs:   src

  -- TODO: move this into a 'library lib-client';
  --       needs minor source-tree restructuring
  exposed-modules:
    Distribution.Client
    Distribution.Client.Cron
    Distribution.Client.UploadLog
    Distribution.Client.Index
    Distribution.Client.Mirror.CmdLine
    Distribution.Client.Mirror.Config
    Distribution.Client.Mirror.Repo.Hackage2
    Distribution.Client.Mirror.Repo.Local
    Distribution.Client.Mirror.Repo.Util
    Distribution.Client.Mirror.Repo.Secure
    Distribution.Client.Mirror.Repo.Types
    Distribution.Client.Mirror.Repo
    Distribution.Client.Mirror.Session
    Distribution.Client.Mirror.State

    Distribution.Client.DistroMap
    Distribution.Client.HtPasswdDb
    Distribution.Client.ParseApacheLogs
    Distribution.Client.TagsFile
    Distribution.Client.UserAddressesDb

  -- misc internal modules
  other-modules:
    Data.IntTrie
    Data.StringTable
    Data.TarIndex

  exposed-modules:
    Paths_hackage_server
  autogen-modules:
    Paths_hackage_server

  exposed-modules:
    Distribution.Server

    Distribution.Server.Prelude

    Distribution.Server.Framework
    Distribution.Server.Framework.Auth
    Distribution.Server.Framework.AuthTypes
    Distribution.Server.Framework.AuthCrypt
    Distribution.Server.Framework.BlobStorage
    Distribution.Server.Framework.Cache
    Distribution.Server.Framework.Cron
    Distribution.Server.Framework.Error
    Distribution.Server.Framework.Logging
    Distribution.Server.Framework.Feature
    Distribution.Server.Framework.Hook
    Distribution.Server.Framework.HtmlFormWrapper
    Distribution.Server.Framework.Instances
    Distribution.Server.Framework.MemState
    Distribution.Server.Framework.MemSize
    Distribution.Server.Framework.Resource
    Distribution.Server.Framework.RequestContentTypes
    Distribution.Server.Framework.ResponseContentTypes
    Distribution.Server.Framework.CacheControl
    Distribution.Server.Framework.BackupDump
    Distribution.Server.Framework.BackupRestore
    Distribution.Server.Framework.ServerEnv
    Distribution.Server.Framework.Templating
    Distribution.Server.Framework.HappstackUtils

    Distribution.Server.Packages.Index
    Distribution.Server.Packages.ModuleForest
    Distribution.Server.Packages.PackageIndex
    Distribution.Server.Packages.Types
    Distribution.Server.Packages.Unpack
    Distribution.Server.Packages.Render
    Distribution.Server.Packages.ChangeLog
    Distribution.Server.Packages.Readme
    Distribution.Server.Packages.Metadata

    -- [not used by anyone] Distribution.Server.Pages.Distributions
    Distribution.Server.Pages.Group
    Distribution.Server.Pages.Index
    Distribution.Server.Pages.Package
    Distribution.Server.Pages.PackageFromTemplate
    Distribution.Server.Pages.Package.HaddockHtml
    Distribution.Server.Pages.Package.HaddockParse
    Distribution.Server.Pages.Recent
    Distribution.Server.Pages.AdminLog
    -- [reverse index disabled] Distribution.Server.Pages.Reverse
    Distribution.Server.Pages.Template
    Distribution.Server.Pages.Util

    Distribution.Server.Users.Group
    Distribution.Server.Users.State
    Distribution.Server.Users.Types
    Distribution.Server.Users.Backup
    Distribution.Server.Users.Users
    Distribution.Server.Users.AuthToken
    Distribution.Server.Users.UserIdSet

    Distribution.Server.Util.Histogram
    Distribution.Server.Util.CountingMap
    Distribution.Server.Util.CabalRevisions
    Distribution.Server.Util.DocMeta
    Distribution.Server.Util.Parse
    Distribution.Server.Util.ServeTarball
    -- [unused] Distribution.Server.Util.TarIndex
    Distribution.Server.Util.GZip
    Distribution.Server.Util.ContentType
    Distribution.Server.Util.SigTerm
    Distribution.Server.Util.ReadDigest
    Distribution.Server.Util.Nonce
    Distribution.Server.Util.Merge
    Distribution.Server.Util.ParseSpecVer
    Distribution.Server.Util.Markdown

    Distribution.Server.Features
    Distribution.Server.Features.Browse
    Distribution.Server.Features.Browse.ApplyFilter
    Distribution.Server.Features.Browse.Options
    Distribution.Server.Features.Browse.Parsers
    Distribution.Server.Features.Core
    Distribution.Server.Features.Core.State
    Distribution.Server.Features.Core.Backup
    Distribution.Server.Features.Security
    Distribution.Server.Features.Security.Backup
    Distribution.Server.Features.Security.FileInfo
    Distribution.Server.Features.Security.Layout
    Distribution.Server.Features.Security.MD5
    Distribution.Server.Features.Security.Migration
    Distribution.Server.Features.Security.Orphans
    Distribution.Server.Features.Security.ResponseContentTypes
    Distribution.Server.Features.Security.SHA256
    Distribution.Server.Features.Security.State
    Distribution.Server.Features.Mirror
    Distribution.Server.Features.Upload
    Distribution.Server.Features.Upload.State
    Distribution.Server.Features.Upload.Backup
    Distribution.Server.Features.Users


  if flag(minimal)
    cpp-options: -DMINIMAL
  else
    exposed-modules:
      Distribution.Server.Features.TarIndexCache
      Distribution.Server.Features.TarIndexCache.State
      Distribution.Server.Features.LegacyRedirects
      Distribution.Server.Features.LegacyPasswds
      Distribution.Server.Features.LegacyPasswds.Auth
      Distribution.Server.Features.PackageContents
      Distribution.Server.Features.AdminFrontend
      Distribution.Server.Features.AdminLog
      Distribution.Server.Features.BuildReports
      Distribution.Server.Features.BuildReports.BuildReport
      Distribution.Server.Features.BuildReports.BuildReports
      Distribution.Server.Features.BuildReports.Backup
      Distribution.Server.Features.BuildReports.Render
      Distribution.Server.Features.BuildReports.State
      Distribution.Server.Features.PackageCandidates
      Distribution.Server.Features.PackageCandidates.Types
      Distribution.Server.Features.PackageCandidates.State
      Distribution.Server.Features.PackageCandidates.Backup
      Distribution.Server.Features.PackageFeed
      Distribution.Server.Features.PackageList
      Distribution.Server.Features.Distro
      Distribution.Server.Features.Distro.Distributions
      Distribution.Server.Features.Distro.Backup
      Distribution.Server.Features.Distro.State
      Distribution.Server.Features.Distro.Types
      Distribution.Server.Features.Documentation
      Distribution.Server.Features.Documentation.State
      Distribution.Server.Features.DownloadCount
      Distribution.Server.Features.DownloadCount.State
      Distribution.Server.Features.DownloadCount.Backup
      Distribution.Server.Features.EditCabalFiles
      Distribution.Server.Features.Html
      Distribution.Server.Features.Html.HtmlUtilities
      Distribution.Server.Features.HoogleData
      Distribution.Server.Features.HaskellPlatform
      Distribution.Server.Features.HaskellPlatform.State
      Distribution.Server.Features.PackageInfoJSON
      Distribution.Server.Features.PackageInfoJSON.State
      Distribution.Server.Features.Search
      Distribution.Server.Features.Search.BM25F
      Distribution.Server.Features.Search.DocIdSet
      Distribution.Server.Features.Search.DocTermIds
      Distribution.Server.Features.Search.DocFeatVals
      Distribution.Server.Features.Search.ExtractDescriptionTerms
      Distribution.Server.Features.Search.ExtractNameTerms
      Distribution.Server.Features.Search.PkgSearch
      Distribution.Server.Features.Search.SearchEngine
      Distribution.Server.Features.Search.SearchIndex
      Distribution.Server.Features.Search.TermBag
      Distribution.Server.Features.Sitemap.Functions
      Distribution.Server.Features.Votes
      Distribution.Server.Features.Votes.State
      Distribution.Server.Features.Votes.Render
      Distribution.Server.Features.RecentPackages
      Distribution.Server.Features.PreferredVersions
      Distribution.Server.Features.PreferredVersions.State
      Distribution.Server.Features.PreferredVersions.Backup
      -- [reverse index disabled] Distribution.Server.Features.ReverseDependencies
      -- [reverse index disabled] Distribution.Server.Features.ReverseDependencies.State
      Distribution.Server.Features.Tags
      Distribution.Server.Features.Tags.Backup
      Distribution.Server.Features.Tags.State
      Distribution.Server.Features.UserDetails
      Distribution.Server.Features.UserSignup
      Distribution.Server.Features.StaticFiles
      Distribution.Server.Features.ServerIntrospect
      Distribution.Server.Features.Sitemap

  if flag(debug)
    cpp-options: -DDEBUG
    other-modules:
      Distribution.Server.Features.Crash

  -- Except for GHC-bundled libraries (see above), it's more easier/manageable from
  -- a maintenance POV to support only single major-version-ranges
  --
  -- NB: see also build-depends in `common defaults`!
  build-depends:
    , HStringTemplate       ^>= 0.8
    , HTTP                  ^>= 4000.3.6
    , QuickCheck            ^>= 2.14
    , acid-state            ^>= 0.16
    , async                 ^>= 2.2.1
    -- requires bumping http-io-streams
<<<<<<< HEAD
    , attoparsec            ^>= 0.13
    , attoparsec-iso8601    ^>= 1.0
=======
    , attoparsec            ^>= 0.14.4
>>>>>>> 85042712
    , base16-bytestring     ^>= 1.0
    -- requires bumping http-io-streams
    , base64-bytestring     ^>= 1.1
      --NOTE: blaze-builder-0.4 is now a compat package that uses bytestring-0.10 builder
    , blaze-builder         ^>= 0.4
    , blaze-html            ^>= 0.9
    , cereal                ^>= 0.5
    , commonmark            ^>= 0.2
        -- commonmark-0.2 needed by commonmark-extensions-0.2.2
    , commonmark-extensions ^>= 0.2.2
        -- Note: 0.2.2 added footnoteSpec to gfmExtensions
    , cryptohash-md5        ^>= 0.11.100
    , cryptohash-sha256     ^>= 0.11.100
    , csv                   ^>= 0.1
    , ed25519               ^>= 0.0.5
    , hackage-security      ^>= 0.6
    , hackage-security-HTTP ^>= 0.1.1
    , haddock-library       > 1.7 && < 2
    , happstack-server      ^>= 7.7.1
    , hashable              ^>= 1.3
    , hslogger              ^>= 1.3.1
    , lifted-base           ^>= 0.2.1
    , mime-mail             ^>= 0.5
    , random                ^>= 1.2
    , rss                   ^>= 3000.2.0.7
    , safecopy              ^>= 0.10
    , semigroups            ^>= 0.19
    , split                 ^>= 0.2
    , stm                   ^>= 2.5.0
    , tagged                ^>= 0.8.5
    , xhtml                 ^>= 3000.2
    , xmlgen                ^>= 0.6
    , xss-sanitize          ^>= 0.3.6

  if !flag(minimal)
    build-depends: snowball ^>= 1.0
                 , tokenize ^>= 0.3

  if flag(cabal-parsers)
    build-depends: cabal-parsers ^>= 0

  if !os(darwin)
    extra-libraries: crypt

----------------------------------------------------------------------------

common exe-defaults
  import: defaults

  build-depends: lib-server
  hs-source-dirs: exes
  ghc-options: -threaded -rtsopts

  other-modules:   Paths_hackage_server
  autogen-modules: Paths_hackage_server


executable hackage-server
  import: exe-defaults

  main-is: Main.hs

  ghc-options: -with-rtsopts=-I00

executable hackage-mirror
  import: exe-defaults

  main-is: MirrorClient.hs

  build-depends:
    -- version constraints inherited from lib-server
    , HTTP
    , hackage-security

executable hackage-build
  import: exe-defaults

  main-is: BuildClient.hs

  build-depends:
    -- version constraints inherited from lib-server
    , HTTP

  -- Runtime dependency only;
  -- TODO: we have no proper support for this kind of dependencies in cabal
  -- `build-tool-depends` specifies compile/test-time deps, but not run-time deps
  --
  -- build-tool-depends: hscolour:hscolour >= 1.8

  -- ghc-options: -threaded option is necessary for correct handling
  -- of CTRL-C (not sure why :( )

executable hackage-import
  import: exe-defaults
  -- TODO/FIXME: the code has bitrotten
  buildable: False

  main-is: ImportClient.hs

  build-depends:
      -- version constraints inherited from lib-server
    , HTTP
    , async
    , csv

----------------------------------------------------------------------------

common test-defaults
  import: defaults

  build-depends: lib-server
  hs-source-dirs: tests
  ghc-options: -threaded -rtsopts -fno-warn-orphans

  other-modules:   Paths_hackage_server
  autogen-modules: Paths_hackage_server


test-suite HighLevelTest
  import:         test-defaults

  type:           exitcode-stdio-1.0
  main-is:        HighLevelTest.hs
  other-modules:
    HackageClientUtils
    Run
    MailUtils
    HttpUtils
    Package
    Util

  -- This tells cabal that this test depends on the executable
  -- component 'hackage-server' from this very same package, as well
  -- as adding the build-folder where the `hackage-server`
  -- executable can be found in front of $PATH
  --
  -- TODO: hackage-server isn't build-tool, it's run-tool!
  -- so if this works, it's accidental!
  build-tool-depends: hackage-server:hackage-server

  -- NOTE: lib-server is not a real dependency; it's only used to inherit version constraints
  build-depends:
    -- version constraints inherited from lib-server
    , HTTP
    , base64-bytestring
    , random
      -- component-specific dependencies
    , xml             ^>= 1.3.14
    , io-streams      ^>= 1.5.0.1
    , http-io-streams ^>= 0.1.0.0

test-suite PaginationTest
  import: test-defaults
  type: exitcode-stdio-1.0
  main-is: PaginationTest.hs
  build-tool-depends: hackage-server:hackage-server
  other-modules: Util

test-suite BrowseQueryParserTest
  import: test-defaults
  type: exitcode-stdio-1.0
  main-is: BrowseQueryParserTest.hs
  build-tool-depends: hackage-server:hackage-server
  other-modules: Util
  build-depends: attoparsec

test-suite CreateUserTest
  import:         test-defaults

  if ! flag(test-create-user)
    buildable: False
  type:           exitcode-stdio-1.0
  main-is:        CreateUserTest.hs

  -- see note in 'Test-Suite HighLevelTest'
  build-tool-depends: hackage-server:hackage-server

  -- NOTE: lib-server is not a real dependency; it's only used to inherit version constraints
  build-depends:
    -- version constraints inherited from lib-server
    , HTTP
    , base64-bytestring
    , random
      -- component-specific dependencies
    , xml ^>= 1.3.14

test-suite PackageTests
  import:         test-defaults

  type:           exitcode-stdio-1.0
  main-is:        PackageTestMain.hs
  other-modules:  Distribution.Server.Packages.UnpackTest

  build-depends:
    -- version constraints inherited from lib-server
    -- component-specific dependencies
    , tasty        ^>= 1.4
    , tasty-hunit  ^>= 0.10
    , HUnit        ^>= 1.6

test-suite HashTests
  import:         test-defaults

  type:           exitcode-stdio-1.0
  main-is:        HashTestMain.hs

  build-depends:
    -- version constraints inherited from lib-server
    , base16-bytestring
    , cereal
    , cryptohash-md5
    , cryptohash-sha256
    , safecopy
      -- component-specific dependencies
    , tasty       ^>= 1.4
    , tasty-hunit ^>= 0.10

test-suite DocTests
  import:         test-defaults

  type:           exitcode-stdio-1.0
  main-is:        DocTestMain.hs

  build-depends:
    , lib-server
    , doctest-parallel ^>= 0.2.2
        -- doctest-parallel-0.2.2 is the first to filter out autogen-modules<|MERGE_RESOLUTION|>--- conflicted
+++ resolved
@@ -365,12 +365,8 @@
     , acid-state            ^>= 0.16
     , async                 ^>= 2.2.1
     -- requires bumping http-io-streams
-<<<<<<< HEAD
-    , attoparsec            ^>= 0.13
+    , attoparsec            ^>= 0.14.4
     , attoparsec-iso8601    ^>= 1.0
-=======
-    , attoparsec            ^>= 0.14.4
->>>>>>> 85042712
     , base16-bytestring     ^>= 1.0
     -- requires bumping http-io-streams
     , base64-bytestring     ^>= 1.1
