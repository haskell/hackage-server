cabal-version: 3.0
name:         hackage-server
version:      0.5.1

category:     Distribution
synopsis:     The Hackage web server
description:  The new implementation of the Hackage web server, based on the
              Happstack architecture. This is the implementation used to power
              <http://hackage.haskell.org/>
              .
              It is designed to be easy to run your own instance.
              It also includes a doc builder client and a mirroring client.

author:       Duncan Coutts <duncan@community.haskell.org>,
              David Himmelstrup <lemmih@gmail.com>,
              Ross Paterson <ross@soi.city.ac.uk>,
              Matthew Gruen <wikigracenotes@gmail.com>
maintainer:   Duncan Coutts <duncan@community.haskell.org>,
              Matthew Gruen <wikigracenotes@gmail.com>
copyright:    2008-2015 Duncan Coutts,
              2012-2013 Edsko de Vries,
              2013 Google Inc.,
              2010-2011 Matthew Gruen,
              2009-2010 Antoine Latter,
              2008 David Himmelstrup,
              2007 Ross Paterson
license:      BSD-3-Clause
license-file: LICENSE

tested-with: GHC == { 9.4.4, 9.2.5, 9.0.2, 8.10.7, 8.8.4 }

data-dir: datafiles
data-files:
  templates/**/*.st

  static/**/*.css
  static/**/*.js
  static/**/*.svg
  static/**/*.png
  static/**/*.ico

  TUF/README.md
  TUF/mirrors.json
  TUF/root.json
  TUF/snapshot.private
  TUF/timestamp.private

extra-source-files:
  tests/permissions-tarballs/*.tar.gz
  tests/unpack-checks/correct-package-0.1.0.0/LICENSE
  tests/unpack-checks/correct-package-0.1.0.0/Main.hs
  tests/unpack-checks/correct-package-0.1.0.0/Setup.hs
  tests/unpack-checks/correct-package-0.1.0.0/correct-package.cabal
  tests/unpack-checks/missing-configure-0.1.0.0/LICENSE
  tests/unpack-checks/missing-configure-0.1.0.0/Main.hs
  tests/unpack-checks/missing-configure-0.1.0.0/Setup.hs
  tests/unpack-checks/missing-configure-0.1.0.0/missing-configure.cabal
  tests/unpack-checks/bad-specver-package-0/LICENSE
  tests/unpack-checks/bad-specver-package-0/Main.hs
  tests/unpack-checks/bad-specver-package-0/Setup.hs
  tests/unpack-checks/bad-specver-package-0/bad-specver-package.cabal
  tests/unpack-checks/LANGUAGE-GHC-9.2/LICENSE
  tests/unpack-checks/LANGUAGE-GHC-9.2/Main.hs
  tests/unpack-checks/LANGUAGE-GHC-9.2/Setup.hs
  tests/unpack-checks/LANGUAGE-GHC-9.2/LANGUAGE-GHC.cabal

source-repository head
  type: git
  location: https://github.com/haskell/hackage-server

flag minimal
  default: False
  description: Include only the minimum feature set.
  manual: True

flag debug
  default: False
  description: Include debugging features
  manual: True

-- Requires working local outgoing email
flag test-create-user
  default: False
  manual: True

flag cabal-parsers
  description: Enable experimental @cabal-parsers@ checks
  manual: True
  default: False

----------------------------------------------------------------------------

common defaults
  default-language: Haskell2010

  -- version ranges of pre-installed packages for GHC
  --
  -- when possible, the CI jobs use `installed`-constraints on these;
  -- see `cabal.project.local-ghc-${VERSION}` files
  build-depends:
    , array                  >= 0.5   && < 0.6
    , base                   >= 4.13  && < 4.18
    , binary                 >= 0.8   && < 0.9
    , bytestring             >= 0.10  && < 0.12
    , containers            ^>= 0.6.0
    , deepseq                >= 1.4   && < 1.5
    , directory              >= 1.3   && < 1.4
    , filepath               >= 1.4   && < 1.5
    , mtl                    >= 2.2.1 && < 2.4
    , pretty                 >= 1.1   && < 1.2
    , process                >= 1.6   && < 1.7
    , text                  ^>= 1.2.5.0 || ^>= 2.0
    , time                   >= 1.9   && < 1.13
    , transformers           >= 0.5   && < 0.7
    , unix                   >= 2.7   && < 2.8
    , scientific
  -- other dependencies shared by most components
  build-depends:
    , aeson                 ^>= 2.0.3.0 || ^>= 2.1.0.0
    , Cabal                 ^>= 3.8.1.0
    , Cabal-syntax          ^>= 3.8.1.0
        -- Cabal-syntax needs to be bound to constrain hackage-security
        -- see https://github.com/haskell/hackage-server/issues/1130
    , fail                  ^>= 4.9.0
      -- we use Control.Monad.Except, introduced in mtl-2.2.1
    , network                >= 3 && < 3.2
    , network-bsd           ^>= 2.8
    , network-uri           ^>= 2.6
    , parsec                ^>= 3.1.13
    , tar                   ^>= 0.5
    , unordered-containers  ^>= 0.2.10
    , vector                ^>= 0.12 || ^>= 0.13.0.0
    , zlib                  ^>= 0.6.2

  ghc-options: -Wall -fwarn-tabs -fno-warn-unused-do-bind -fno-warn-deprecated-flags -funbox-strict-fields

  if impl(ghc >= 8.2)
    ghc-options: -Werror=incomplete-patterns -Werror=missing-methods

  if impl(ghc >= 8.10)
    ghc-options: -Wno-unused-record-wildcards

  other-extensions: CPP, TemplateHaskell


library lib-server
  import: defaults
  hs-source-dirs:   src

  -- TODO: move this into a 'library lib-client';
  --       needs minor source-tree restructuring
  exposed-modules:
    Distribution.Client
    Distribution.Client.Cron
    Distribution.Client.UploadLog
    Distribution.Client.Index
    Distribution.Client.Mirror.CmdLine
    Distribution.Client.Mirror.Config
    Distribution.Client.Mirror.Repo.Hackage2
    Distribution.Client.Mirror.Repo.Local
    Distribution.Client.Mirror.Repo.Util
    Distribution.Client.Mirror.Repo.Secure
    Distribution.Client.Mirror.Repo.Types
    Distribution.Client.Mirror.Repo
    Distribution.Client.Mirror.Session
    Distribution.Client.Mirror.State

    Distribution.Client.DistroMap
    Distribution.Client.HtPasswdDb
    Distribution.Client.ParseApacheLogs
    Distribution.Client.TagsFile
    Distribution.Client.UserAddressesDb

  -- misc internal modules
  other-modules:
    Data.IntTrie
    Data.StringTable
    Data.TarIndex

  exposed-modules:
    Paths_hackage_server
  autogen-modules:
    Paths_hackage_server

  exposed-modules:
    Distribution.Server

    Distribution.Server.Prelude

    Distribution.Server.Framework
    Distribution.Server.Framework.Auth
    Distribution.Server.Framework.AuthTypes
    Distribution.Server.Framework.AuthCrypt
    Distribution.Server.Framework.BlobStorage
    Distribution.Server.Framework.Cache
    Distribution.Server.Framework.Cron
    Distribution.Server.Framework.Error
    Distribution.Server.Framework.Logging
    Distribution.Server.Framework.Feature
    Distribution.Server.Framework.Hook
    Distribution.Server.Framework.HtmlFormWrapper
    Distribution.Server.Framework.Instances
    Distribution.Server.Framework.MemState
    Distribution.Server.Framework.MemSize
    Distribution.Server.Framework.Resource
    Distribution.Server.Framework.RequestContentTypes
    Distribution.Server.Framework.ResponseContentTypes
    Distribution.Server.Framework.CacheControl
    Distribution.Server.Framework.BackupDump
    Distribution.Server.Framework.BackupRestore
    Distribution.Server.Framework.ServerEnv
    Distribution.Server.Framework.Templating
    Distribution.Server.Framework.HappstackUtils

    Distribution.Server.Packages.Index
    Distribution.Server.Packages.ModuleForest
    Distribution.Server.Packages.PackageIndex
    Distribution.Server.Packages.Types
    Distribution.Server.Packages.Unpack
    Distribution.Server.Packages.Render
    Distribution.Server.Packages.ChangeLog
    Distribution.Server.Packages.Readme
    Distribution.Server.Packages.Metadata

    -- [not used by anyone] Distribution.Server.Pages.Distributions
    Distribution.Server.Pages.Group
    Distribution.Server.Pages.Index
    Distribution.Server.Pages.Package
    Distribution.Server.Pages.PackageFromTemplate
    Distribution.Server.Pages.Package.HaddockHtml
    Distribution.Server.Pages.Package.HaddockParse
    Distribution.Server.Pages.Recent
    Distribution.Server.Pages.AdminLog
    -- [reverse index disabled] Distribution.Server.Pages.Reverse
    Distribution.Server.Pages.Template
    Distribution.Server.Pages.Util

    Distribution.Server.Users.Group
    Distribution.Server.Users.State
    Distribution.Server.Users.Types
    Distribution.Server.Users.Backup
    Distribution.Server.Users.Users
    Distribution.Server.Users.AuthToken
    Distribution.Server.Users.UserIdSet

    Distribution.Server.Util.Histogram
    Distribution.Server.Util.CountingMap
    Distribution.Server.Util.CabalRevisions
    Distribution.Server.Util.DocMeta
    Distribution.Server.Util.Parse
    Distribution.Server.Util.ServeTarball
    Distribution.Server.Util.Validators
    Distribution.Server.Util.Validators.Internal
    -- [unused] Distribution.Server.Util.TarIndex
    Distribution.Server.Util.GZip
    Distribution.Server.Util.ContentType
    Distribution.Server.Util.SigTerm
    Distribution.Server.Util.ReadDigest
    Distribution.Server.Util.Nonce
    Distribution.Server.Util.Merge
    Distribution.Server.Util.ParseSpecVer
    Distribution.Server.Util.Markdown

    Distribution.Server.Features
    Distribution.Server.Features.Browse
    Distribution.Server.Features.Browse.ApplyFilter
    Distribution.Server.Features.Browse.Options
    Distribution.Server.Features.Browse.Parsers
    Distribution.Server.Features.Core
    Distribution.Server.Features.Core.State
    Distribution.Server.Features.Core.Backup
    Distribution.Server.Features.Security
    Distribution.Server.Features.Security.Backup
    Distribution.Server.Features.Security.FileInfo
    Distribution.Server.Features.Security.Layout
    Distribution.Server.Features.Security.MD5
    Distribution.Server.Features.Security.Migration
    Distribution.Server.Features.Security.Orphans
    Distribution.Server.Features.Security.ResponseContentTypes
    Distribution.Server.Features.Security.SHA256
    Distribution.Server.Features.Security.State
    Distribution.Server.Features.Mirror
    Distribution.Server.Features.Upload
    Distribution.Server.Features.Upload.State
    Distribution.Server.Features.Upload.Backup
    Distribution.Server.Features.Users


  if flag(minimal)
    cpp-options: -DMINIMAL
  else
    exposed-modules:
      Distribution.Server.Features.TarIndexCache
      Distribution.Server.Features.TarIndexCache.State
      Distribution.Server.Features.LegacyRedirects
      Distribution.Server.Features.LegacyPasswds
      Distribution.Server.Features.LegacyPasswds.Auth
      Distribution.Server.Features.PackageContents
      Distribution.Server.Features.AdminFrontend
      Distribution.Server.Features.AdminLog
      Distribution.Server.Features.BuildReports
      Distribution.Server.Features.BuildReports.BuildReport
      Distribution.Server.Features.BuildReports.BuildReports
      Distribution.Server.Features.BuildReports.Backup
      Distribution.Server.Features.BuildReports.Render
      Distribution.Server.Features.BuildReports.State
      Distribution.Server.Features.PackageCandidates
      Distribution.Server.Features.PackageCandidates.Types
      Distribution.Server.Features.PackageCandidates.State
      Distribution.Server.Features.PackageCandidates.Backup
      Distribution.Server.Features.PackageFeed
      Distribution.Server.Features.PackageList
      Distribution.Server.Features.Distro
      Distribution.Server.Features.Distro.Distributions
      Distribution.Server.Features.Distro.Backup
      Distribution.Server.Features.Distro.State
      Distribution.Server.Features.Distro.Types
      Distribution.Server.Features.Documentation
      Distribution.Server.Features.Documentation.State
      Distribution.Server.Features.DownloadCount
      Distribution.Server.Features.DownloadCount.State
      Distribution.Server.Features.DownloadCount.Backup
      Distribution.Server.Features.EditCabalFiles
      Distribution.Server.Features.Html
      Distribution.Server.Features.Html.HtmlUtilities
      Distribution.Server.Features.HoogleData
      Distribution.Server.Features.HaskellPlatform
      Distribution.Server.Features.HaskellPlatform.State
      Distribution.Server.Features.PackageInfoJSON
      Distribution.Server.Features.PackageInfoJSON.State
      Distribution.Server.Features.Search
      Distribution.Server.Features.Search.BM25F
      Distribution.Server.Features.Search.DocIdSet
      Distribution.Server.Features.Search.DocTermIds
      Distribution.Server.Features.Search.DocFeatVals
      Distribution.Server.Features.Search.ExtractDescriptionTerms
      Distribution.Server.Features.Search.ExtractNameTerms
      Distribution.Server.Features.Search.PkgSearch
      Distribution.Server.Features.Search.SearchEngine
      Distribution.Server.Features.Search.SearchIndex
      Distribution.Server.Features.Search.TermBag
      Distribution.Server.Features.Sitemap.Functions
      Distribution.Server.Features.Votes
      Distribution.Server.Features.Votes.State
      Distribution.Server.Features.Votes.Render
      Distribution.Server.Features.RecentPackages
      Distribution.Server.Features.PreferredVersions
      Distribution.Server.Features.PreferredVersions.State
      Distribution.Server.Features.PreferredVersions.Backup
      -- [reverse index disabled] Distribution.Server.Features.ReverseDependencies
      -- [reverse index disabled] Distribution.Server.Features.ReverseDependencies.State
      Distribution.Server.Features.Tags
      Distribution.Server.Features.Tags.Backup
      Distribution.Server.Features.Tags.State
      Distribution.Server.Features.AnalyticsPixels
      Distribution.Server.Features.AnalyticsPixels.State
      Distribution.Server.Features.UserDetails
      Distribution.Server.Features.UserSignup
      Distribution.Server.Features.StaticFiles
      Distribution.Server.Features.ServerIntrospect
      Distribution.Server.Features.Sitemap

  if flag(debug)
    cpp-options: -DDEBUG
    other-modules:
      Distribution.Server.Features.Crash

  -- Except for GHC-bundled libraries (see above), it's more easier/manageable from
  -- a maintenance POV to support only single major-version-ranges
  --
  -- NB: see also build-depends in `common defaults`!
  build-depends:
    , HStringTemplate       ^>= 0.8
    , HTTP                  ^>= 4000.3.16 || ^>= 4000.4.1
    , QuickCheck            ^>= 2.14
    , acid-state            ^>= 0.16
    , async                 ^>= 2.2.1
    -- requires bumping http-io-streams
    , attoparsec            ^>= 0.14.4
    , attoparsec-iso8601    ^>= 1.0       || ^>= 1.1.0.0
    , base16-bytestring     ^>= 1.0
    -- requires bumping http-io-streams
    , base64-bytestring     ^>= 1.2.1.0
      --NOTE: blaze-builder-0.4 is now a compat package that uses bytestring-0.10 builder
    , blaze-builder         ^>= 0.4
    , blaze-html            ^>= 0.9
    , cereal                ^>= 0.5
    , commonmark            ^>= 0.2
        -- commonmark-0.2 needed by commonmark-extensions-0.2.2
    , commonmark-extensions ^>= 0.2.2
        -- Note: 0.2.2 added footnoteSpec to gfmExtensions
    , cryptohash-md5        ^>= 0.11.100
    , cryptohash-sha256     ^>= 0.11.100
    , csv                   ^>= 0.1
    , ed25519               ^>= 0.0.5
    , hackage-security       >= 0.6 && < 0.7
        -- N.B: hackage-security-0.6.2 uses Cabal-syntax-3.8.1.0
        -- see https://github.com/haskell/hackage-server/issues/1130
        -- Thus, we need to include Cabal-syntax as dependency explicitly
    , hackage-security-HTTP ^>= 0.1.1
<<<<<<< HEAD
    , haddock-library       > 1.7 && < 2
    , happstack-server      ^>= 7.7.1
    , hashable              ^>= 1.3 || ^>= 1.4
    , hs-captcha            ^>= 1.0
=======
    , haddock-library       ^>= 1.11.0
        -- haddock-library-1.11.0 changed type of markupOrderedList
        -- see https://github.com/haskell/hackage-server/issues/1128
    , happstack-server      ^>= 7.7.1     || ^>= 7.8.0
    , hashable              ^>= 1.3       || ^>= 1.4
>>>>>>> a5bf92c5
    , hslogger              ^>= 1.3.1
    , lifted-base           ^>= 0.2.1
    , mime-mail             ^>= 0.5
    , random                ^>= 1.2
    , rss                   ^>= 3000.2.0.7
    , safecopy              ^>= 0.10
    , semigroups            ^>= 0.20
    , split                 ^>= 0.2
    , stm                   ^>= 2.5.0
    , tagged                ^>= 0.8.5
    , xhtml                 ^>= 3000.2
    , xmlgen                ^>= 0.6
    , xss-sanitize          ^>= 0.3.6

  if !flag(minimal)
    build-depends: snowball ^>= 1.0
                 , tokenize ^>= 0.3

  if flag(cabal-parsers)
    build-depends: cabal-parsers ^>= 0

  if !os(darwin)
    extra-libraries: crypt

----------------------------------------------------------------------------

common exe-defaults
  import: defaults

  build-depends: lib-server
  hs-source-dirs: exes
  ghc-options: -threaded -rtsopts

  other-modules:   Paths_hackage_server
  autogen-modules: Paths_hackage_server


executable hackage-server
  import: exe-defaults

  main-is: Main.hs

  ghc-options: -with-rtsopts=-I00

executable hackage-mirror
  import: exe-defaults

  main-is: MirrorClient.hs

  build-depends:
    -- version constraints inherited from lib-server
    , HTTP
    , hackage-security

executable hackage-build
  import: exe-defaults

  main-is: BuildClient.hs

  build-depends:
    -- version constraints inherited from lib-server
    , HTTP

  -- Runtime dependency only;
  -- TODO: we have no proper support for this kind of dependencies in cabal
  -- `build-tool-depends` specifies compile/test-time deps, but not run-time deps
  --
  -- build-tool-depends: hscolour:hscolour >= 1.8

  -- ghc-options: -threaded option is necessary for correct handling
  -- of CTRL-C (not sure why :( )

executable hackage-import
  import: exe-defaults
  -- TODO/FIXME: the code has bitrotten
  buildable: False

  main-is: ImportClient.hs

  build-depends:
      -- version constraints inherited from lib-server
    , HTTP
    , async
    , csv

----------------------------------------------------------------------------

common test-defaults
  import: defaults

  build-depends: lib-server
  hs-source-dirs: tests
  ghc-options: -threaded -rtsopts -fno-warn-orphans

  other-modules:   Paths_hackage_server
  autogen-modules: Paths_hackage_server


test-suite HighLevelTest
  import:         test-defaults

  type:           exitcode-stdio-1.0
  main-is:        HighLevelTest.hs
  other-modules:
    HackageClientUtils
    Run
    MailUtils
    HttpUtils
    Package
    Util

  -- This tells cabal that this test depends on the executable
  -- component 'hackage-server' from this very same package, as well
  -- as adding the build-folder where the `hackage-server`
  -- executable can be found in front of $PATH
  --
  -- TODO: hackage-server isn't build-tool, it's run-tool!
  -- so if this works, it's accidental!
  build-tool-depends: hackage-server:hackage-server

  -- NOTE: lib-server is not a real dependency; it's only used to inherit version constraints
  build-depends:
    -- version constraints inherited from lib-server
    , HTTP
    , base64-bytestring
    , random
      -- component-specific dependencies
    , xml             ^>= 1.3.14
    , io-streams      ^>= 1.5.0.1
    , http-io-streams ^>= 0.1.6.1

test-suite PaginationTest
  import: test-defaults
  type: exitcode-stdio-1.0
  main-is: PaginationTest.hs
  build-tool-depends: hackage-server:hackage-server
  other-modules: Util

test-suite BrowseQueryParserTest
  import: test-defaults
  type: exitcode-stdio-1.0
  main-is: BrowseQueryParserTest.hs
  build-tool-depends: hackage-server:hackage-server
  other-modules: Util
  build-depends: attoparsec

test-suite CreateUserTest
  import:         test-defaults

  if ! flag(test-create-user)
    buildable: False
  type:           exitcode-stdio-1.0
  main-is:        CreateUserTest.hs

  -- see note in 'Test-Suite HighLevelTest'
  build-tool-depends: hackage-server:hackage-server

  -- NOTE: lib-server is not a real dependency; it's only used to inherit version constraints
  build-depends:
    -- version constraints inherited from lib-server
    , HTTP
    , base64-bytestring
    , random
      -- component-specific dependencies
    , xml ^>= 1.3.14

test-suite PackageTests
  import:         test-defaults

  type:           exitcode-stdio-1.0
  main-is:        PackageTestMain.hs
  other-modules:  Distribution.Server.Packages.UnpackTest

  build-depends:
    -- version constraints inherited from lib-server
    -- component-specific dependencies
    , tasty        ^>= 1.4
    , tasty-hunit  ^>= 0.10
    , HUnit        ^>= 1.6

test-suite HashTests
  import:         test-defaults

  type:           exitcode-stdio-1.0
  main-is:        HashTestMain.hs

  build-depends:
    -- version constraints inherited from lib-server
    , base16-bytestring
    , cereal
    , cryptohash-md5
    , cryptohash-sha256
    , safecopy
      -- component-specific dependencies
    , tasty       ^>= 1.4
    , tasty-hunit ^>= 0.10

test-suite DocTests
  import:         test-defaults

  type:           exitcode-stdio-1.0
  main-is:        DocTestMain.hs

  build-depends:
    , lib-server
    , doctest-parallel ^>= 0.2.2
        -- doctest-parallel-0.2.2 is the first to filter out autogen-modules<|MERGE_RESOLUTION|>--- conflicted
+++ resolved
@@ -398,18 +398,12 @@
         -- see https://github.com/haskell/hackage-server/issues/1130
         -- Thus, we need to include Cabal-syntax as dependency explicitly
     , hackage-security-HTTP ^>= 0.1.1
-<<<<<<< HEAD
-    , haddock-library       > 1.7 && < 2
-    , happstack-server      ^>= 7.7.1
-    , hashable              ^>= 1.3 || ^>= 1.4
-    , hs-captcha            ^>= 1.0
-=======
     , haddock-library       ^>= 1.11.0
         -- haddock-library-1.11.0 changed type of markupOrderedList
         -- see https://github.com/haskell/hackage-server/issues/1128
     , happstack-server      ^>= 7.7.1     || ^>= 7.8.0
     , hashable              ^>= 1.3       || ^>= 1.4
->>>>>>> a5bf92c5
+    , hs-captcha            ^>= 1.0
     , hslogger              ^>= 1.3.1
     , lifted-base           ^>= 0.2.1
     , mime-mail             ^>= 0.5
